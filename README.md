--- conflicted
+++ resolved
@@ -4,66 +4,48 @@
 A package containing templates for reporting with Python.
 
 ## Long Description
-**reportino** (rəˈpôrt ē ō) is a Python package providing template classes in an effort to
+**reportio** is a Python package providing template classes in an effort to
 speed up report building for BI Developers. It aims to provide users with an
 API for interacting with various data sources and end-user file types as well
 as a simple object for quickly building straight-forward reports.
 
 ## Examples
 ### SimpleReport
-'''
-from reportio import SimpleReport
+    from reportio import SimpleReport
 
 
-\# Initialize report object
-report = SimpleReport("Yearly Sales")
+    \# Initialize report object
+    objReport = SimpleReport("Yearly Sales")
 
-\# Add queries to report object
-report.add_query("Category", "SELECT * FROM CATEGORY", 'sqlite')
-report.add_query("Subcategory", "SELECT * FROM SUB_CATEGORY", 'sqlite')
-report.add_query("Segment", "SELECT * FROM SEGMENT", 'sqlite')
+    \# Add queries to report object
+    objReport.addQuery("Category", "SELECT * FROM CATEGORY", 'sqlite')
+    objReport.addQuery("Subcategory", "SELECT * FROM SUB_CATEGORY", 'sqlite')
+    objReport.addQuery("Segment", "SELECT * FROM SEGMENT", 'sqlite')
 
-\# Process and export
-report.run()
-'''
+    \# Process and export
+    objReport.run()
 
 ### ReportTemplate
-'''
+    \# TODO: add code example
 
-'''
 ### Windows Authentication of SSMS Database
-Before utilizing **reportio** the user should first examine the **config** file.  Below 
-*[DB]* the user should add their database details if they plan to use a saved connection.
-Additional parameters may be added after the initial semicolon  
-For example:
+Before utilizing **reportio** the user should first examine the **config**
+file. Below *[DB]* the user should add their database details if they plan to
+use a saved connection. Additional parameters may be added after the initial
+semicolon. For example:
 
     myservername = DSN=servername;TrustedConnection=yes;
 
 Additionally, be sure to verify the filepaths below the *[REPORT]* header.
 
-Alternatively to using saved connections, the user may create their own connection at
-runtime. In this case, the header of your script should import **reportio** and your
-preferred connection module, and define your connection.
+Alternatively to using saved connections, the user may create their own
+connection at runtime. In this case, the header of your script should import
+**reportio** and your preferred connection module, and define your connection.
 
     import reportio as r
     import pyodbc
 
     conn = pyodbc.connect(driver='{SQL Server Native Client 11.0}',
-<<<<<<< HEAD
-                            server='myserver',
-                            database='mydatabase',
-                            trusted_connection = 'yes')'''
-                      
-You can create an instance of *SimpleReport* to get started.  You need to provide a string
-name for your report.  You can add, remove, and rename queries.  When adding queries, 
-you must provide a string name for the query, the SQL query as a string, and the name of 
-your saved connection or your created connection.  When you run the report, the queries
-will be run with multithreading.  To use single threading pass *False* into the run method.
-
-    rep=r.SimpleReport("test")
-    rep.add_query("testQuery", "SELECT * FROM mydatabase.dbo.mytable", connection=conn)
-    rep.add_query("testQuery2", "SELECT * FROM mydatabase.dbo.myothertable", connection=conn)
-=======
                           server='myserver',
                           database='mydatabase',
                           trusted_connection = 'yes')
@@ -82,14 +64,14 @@
     rep.addQuery("testQuery2",
                  "SELECT * FROM mydatabase.dbo.myothertable",
                  connection=conn)
->>>>>>> ebf047fe
     rep.run(False)
 
 ##Logging
-**reportio** has robust logging functionality.  Refer to your config to find the filepaths
-for the output and logs.  The console will also display this information, as well as the 
-filepath to your report in an Excel file.  If you run multiple queries in one report, your
-workbook will have a tab for each query. 
+**reportio** has robust logging functionality. Refer to your config to find the
+filepaths for the output and logs. The console will also display this
+information, as well as the filepath to your report in an Excel file. If you
+run multiple queries in one report, your workbook will have a tab for each
+query.
 
 ## Limitations
 User should have solid grasp Python and object oriented programming.
