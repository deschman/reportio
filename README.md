# [reportio](https://github.com/deschman/reportio)

## Short Description
A package containing templates for reporting with Python.

## Long Description
**reportio** is a Python package providing template classes in an effort to
speed up report building for BI Developers. It aims to provide users with an
API for interacting with various data sources and end-user file types as well
as a simple object for quickly building straight-forward reports.

## Examples
### SimpleReport
    from reportio import SimpleReport


    # Initialize report object
    objReport = SimpleReport("Yearly Sales")

    # Add queries to report object
    objReport.addQuery("Category", "SELECT * FROM CATEGORY", 'sqlite')
    objReport.addQuery("Subcategory", "SELECT * FROM SUB_CATEGORY", 'sqlite')
    objReport.addQuery("Segment", "SELECT * FROM SEGMENT", 'sqlite')

    # Process and export
    objReport.run()

### ReportTemplate
<<<<<<< HEAD
    import os
    from typing import Dict, Any

    from reportio import ReportTemplate


    \# Create report object at runtime
    class Report(ReportTemplate):
        """Test report."""

        def __init__(self,
                     report_name: str = 'test',
                     log_location: str = os.path.join(
                         os.path.dirname(__file__), 'simple_log.txt'),
                     config_location: str = os.path.join(
                         os.path.dirname(__file__), 'simple_config.txt'),
                     connection_dictionary: Dict[str, object] = {},
                     client: Any = None,
                     optional_function: callable = None) -> None:
            super().__init__(report_name,
                             log_location,
                             config_location,
                             connection_dictionary,
                             client,
                             optional_function)

        \# 'run' method must be instantiated
        def run(self):
            """Run test report."""
            self.file = self.get_data('test_data',
                                      "SELECT * FROM CATEGORY",
                                      'sqlite')[0]
            self.export_data(self.file, self.config['REPORT']['export_to'])


    \# Script report object to run
    if __name__ == '__main__':
        report = Report()
        try:
            report.run()
        except Exception:
            report.log("See log for debug details", 'CRITICAL')
            report.backup_data()
            report.log("Backup successful")
            input("PRESS ENTER KEY TO QUIT")
            report.log("QUITTING")
=======
    # TODO: add code example
>>>>>>> 387db50d

### Windows Authentication of SSMS Database
Before utilizing **reportio** the user should first examine the **config**
file. Below *[DB]* the user should add their database details if they plan to
use a saved connection. Additional parameters may be added after the initial
semicolon. For example:

    myservername = DSN=servername;TrustedConnection=yes;

Additionally, be sure to verify the filepaths below the *[REPORT]* header.

Alternatively to using saved connections, the user may create their own
connection at runtime. In this case, the header of your script should import
**reportio** and your preferred connection module, and define your connection.

    import reportio as r
    import pyodbc

    conn = pyodbc.connect(driver='{SQL Server Native Client 11.0}',
                          server='myserver',
                          database='mydatabase',
                          trusted_connection = 'yes')

You can create an instance of *SimpleReport* to get started. You need to
provide a string name for your report. You can add, remove, and rename queries.
When adding queries, you must provide a string name for the query, the SQL
as a string, and the name of your saved connection or your created connection.
When you run the report, the queries will be run with multithreading. To use
single threading pass *False* into the run method.

    rep=r.SimpleReport("test")
    rep.addQuery("testQuery",
                 "SELECT * FROM mydatabase.dbo.mytable",
                 connection=conn)
    rep.addQuery("testQuery2",
                 "SELECT * FROM mydatabase.dbo.myothertable",
                 connection=conn)
    rep.run(False)

## Logging
**reportio** has robust logging functionality. Refer to your config to find the
filepaths for the output and logs. The console will also display this
information, as well as the filepath to your report in an Excel file. If you
run multiple queries in one report, your workbook will have a tab for each
query.

## Limitations
User should have solid grasp Python and object oriented programming.
User should be familiar with available data sources and structures.
User must be prepared to interact with data sources using SQL.
User must deliver reports outside the scope of this module.<|MERGE_RESOLUTION|>--- conflicted
+++ resolved
@@ -26,7 +26,6 @@
     objReport.run()
 
 ### ReportTemplate
-<<<<<<< HEAD
     import os
     from typing import Dict, Any
 
@@ -73,9 +72,6 @@
             report.log("Backup successful")
             input("PRESS ENTER KEY TO QUIT")
             report.log("QUITTING")
-=======
-    # TODO: add code example
->>>>>>> 387db50d
 
 ### Windows Authentication of SSMS Database
 Before utilizing **reportio** the user should first examine the **config**
