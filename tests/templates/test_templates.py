--- conflicted
+++ resolved
@@ -1,62 +1,54 @@
-# -*- coding: utf-8 -*-
-
-
-# %% Imports
-# %%% 3rd Party
-import pytest
-
-<<<<<<< HEAD
-from reportio.templates import ReportTemplate
-
-
-def test_write_config(self):
-    pass
-=======
-# %%% User-Defined
-from reportio.templates import ReportTemplate
->>>>>>> 2cb4cc41
-
-
-# %% Classes
-class test_ReportTemplate(ReportTemplate):
-    def test___init__(self):
-        pass
-
-    def test_backup_data(self):
-        pass
-
-    def test_delete_data_backup(self):
-        pass
-
-    def test_attempt_resume(self):
-        pass
-
-    def test_get_connection(self):
-        pass
-
-    def test_get_writer(self):
-        pass
-
-    def test_get_temp_file(self):
-        pass
-
-    def test_get_data(self):
-        pass
-
-    def test_cross_query(self):
-        def test_proc_query():
-            pass
-
-    def test_merge_files(self):
-        pass
-
-    def test_export_data(self):
-        pass
-
-    def test_run(self):
-        pass
-
-
-# %% Functions
-def test_write_config(self):
-    pass
+# -*- coding: utf-8 -*-
+
+
+# %% Imports
+# %%% 3rd Party
+import pytest
+
+# %%% User-Defined
+from reportio.templates import ReportTemplate
+
+
+# %% Classes
+class test_ReportTemplate(ReportTemplate):
+    def test___init__(self):
+        pass
+
+    def test_backup_data(self):
+        pass
+
+    def test_delete_data_backup(self):
+        pass
+
+    def test_attempt_resume(self):
+        pass
+
+    def test_get_connection(self):
+        pass
+
+    def test_get_writer(self):
+        pass
+
+    def test_get_temp_file(self):
+        pass
+
+    def test_get_data(self):
+        pass
+
+    def test_cross_query(self):
+        def test_proc_query():
+            pass
+
+    def test_merge_files(self):
+        pass
+
+    def test_export_data(self):
+        pass
+
+    def test_run(self):
+        pass
+
+
+# %% Functions
+def test_write_config(self):
+    pass