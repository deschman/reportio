# -*- coding: utf-8 -*-


<<<<<<< HEAD
=======
# %% Imports
# %%% Py3 Standard
import os

# %%% 3rd Party
>>>>>>> ebf047fe
import pytest
import pandas as pd

from reportio.templates.simple import SimpleReport


class test_SimpleReport(SimpleReport):

    def __init__(self,
                 report_name: str = 'test',
                 log_location: str = os.path.join(
                     os.path.dirname(__file__), 'simple_log.txt'),
                 config_location: str = os.path.join(
                     os.path.dirname(__file__), 'simple_config.txt'),
                 metadata: pd.DataFrame = pd.DataFrame(
                     columns=['query_name',
                              'sql',
                              'db_type',
                              'connection_object',
                              'db_location'])) -> None:
        super().__init__(report_name, log_location, config_location, metadata)

        def test__define_optional_functions():
            super()._define_optional_functions()

            def test__backup_metadata():
                super()._define_optional_functions()._backup_metadata()

            def test__delete_excel_files():
                super()._define_optional_functions()._delete_excel_files()

            def test__restore_metadata():
                super()._define_optional_functions()._restore_metadata()

    def test__delete_data_backup():
        pass

    def test__attempt_resume():
        pass

    def test__get_writer():
        pass

    def test_backup_data():
        pass

    def test_export_data():
        pass

    def test_add_query():
        pass

    def test_remove_query():
        pass

    def test_rename():
        pass

    def test_reset():
        pass

    def test_run():

        def test__process_queries():
            pass


# %% Script
if __name__ == '__main__':
    data = test_SimpleReport()
<|MERGE_RESOLUTION|>--- conflicted
+++ resolved
@@ -1,81 +1,78 @@
-# -*- coding: utf-8 -*-
-
-
-<<<<<<< HEAD
-=======
-# %% Imports
-# %%% Py3 Standard
-import os
-
-# %%% 3rd Party
->>>>>>> ebf047fe
-import pytest
-import pandas as pd
-
-from reportio.templates.simple import SimpleReport
-
-
-class test_SimpleReport(SimpleReport):
-
-    def __init__(self,
-                 report_name: str = 'test',
-                 log_location: str = os.path.join(
-                     os.path.dirname(__file__), 'simple_log.txt'),
-                 config_location: str = os.path.join(
-                     os.path.dirname(__file__), 'simple_config.txt'),
-                 metadata: pd.DataFrame = pd.DataFrame(
-                     columns=['query_name',
-                              'sql',
-                              'db_type',
-                              'connection_object',
-                              'db_location'])) -> None:
-        super().__init__(report_name, log_location, config_location, metadata)
-
-        def test__define_optional_functions():
-            super()._define_optional_functions()
-
-            def test__backup_metadata():
-                super()._define_optional_functions()._backup_metadata()
-
-            def test__delete_excel_files():
-                super()._define_optional_functions()._delete_excel_files()
-
-            def test__restore_metadata():
-                super()._define_optional_functions()._restore_metadata()
-
-    def test__delete_data_backup():
-        pass
-
-    def test__attempt_resume():
-        pass
-
-    def test__get_writer():
-        pass
-
-    def test_backup_data():
-        pass
-
-    def test_export_data():
-        pass
-
-    def test_add_query():
-        pass
-
-    def test_remove_query():
-        pass
-
-    def test_rename():
-        pass
-
-    def test_reset():
-        pass
-
-    def test_run():
-
-        def test__process_queries():
-            pass
-
-
-# %% Script
-if __name__ == '__main__':
-    data = test_SimpleReport()
+# -*- coding: utf-8 -*-
+
+
+# %% Imports
+# %%% Py3 Standard
+import os
+
+# %%% 3rd Party
+import pytest
+import pandas as pd
+
+from reportio.templates.simple import SimpleReport
+
+
+class test_SimpleReport(SimpleReport):
+
+    def __init__(self,
+                 report_name: str = 'test',
+                 log_location: str = os.path.join(
+                     os.path.dirname(__file__), 'simple_log.txt'),
+                 config_location: str = os.path.join(
+                     os.path.dirname(__file__), 'simple_config.txt'),
+                 metadata: pd.DataFrame = pd.DataFrame(
+                     columns=['query_name',
+                              'sql',
+                              'db_type',
+                              'connection_object',
+                              'db_location'])) -> None:
+        super().__init__(report_name, log_location, config_location, metadata)
+
+        def test__define_optional_functions():
+            super()._define_optional_functions()
+
+            def test__backup_metadata():
+                super()._define_optional_functions()._backup_metadata()
+
+            def test__delete_excel_files():
+                super()._define_optional_functions()._delete_excel_files()
+
+            def test__restore_metadata():
+                super()._define_optional_functions()._restore_metadata()
+
+    def test__delete_data_backup():
+        pass
+
+    def test__attempt_resume():
+        pass
+
+    def test__get_writer():
+        pass
+
+    def test_backup_data():
+        pass
+
+    def test_export_data():
+        pass
+
+    def test_add_query():
+        pass
+
+    def test_remove_query():
+        pass
+
+    def test_rename():
+        pass
+
+    def test_reset():
+        pass
+
+    def test_run():
+
+        def test__process_queries():
+            pass
+
+
+# %% Script
+if __name__ == '__main__':
+    data = test_SimpleReport()