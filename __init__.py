--- conflicted
+++ resolved
@@ -68,11 +68,7 @@
 from reportio.templates.simple import SimpleReport
 from reportio import logging
 from reportio.errors import *
-<<<<<<< HEAD
-from reportio.future.tqdm.dask import TqdmCallback as ProgressBar
-=======
 from reportio.future import ProgressBar
->>>>>>> 2cb4cc41
 
 __all__ = ['ProgressBar',
            'ReportTemplate',
