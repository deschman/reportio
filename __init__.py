--- conflicted
+++ resolved
@@ -5,7 +5,6 @@
 
 
 # Let users know if they're missing any of our hard dependencies
-<<<<<<< HEAD
 hard_dependencies: Tuple[str] = ('abc',
                                  'sys',
                                  'os',
@@ -22,17 +21,6 @@
                                  'pyarrow',
                                  'openpyxl')
 missing_dependencies: List[str] = []
-=======
-# TODO: find version dependancies for all of these
-# TODO: program 'soft' dependancies list (fastparquet, others?)
-# TODO: fix pytest_dbfixtures dependancy issue
-hard_dependencies = ('abc', 'sys', 'os', 'logging', 'threading',
-                     'multiprocessing', 'configparser', 'datetime',
-                     'tempfile', 'gc', 'pytest',
-                     'pyodbc', 'pandas', 'pyarrow', 'dask',
-                     'sqlite3', 'openpyxl', 'tqdm')
-missing_dependencies = []
->>>>>>> a7a0379f
 
 for dependency in hard_dependencies:
     try:
@@ -69,4 +57,4 @@
            'DatasetNameError',
            'EmptyReport']
 
-# TODO: implement email delivery for outlook (and gmail?)
+# TODO: implement email delivery for outlook (and gmail?)