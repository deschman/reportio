# -*- coding: utf-8 -*-
"""Base template class for report objects."""

<<<<<<< HEAD
=======
Example
-------
from reportio import ReportTemplate


# Create report object at runtime
class Report(ReportTemplate):

    def __init__(self):
        pass

# Add queries to report object
report.add_query("Category", "SELECT * FROM CATEGORY", 'sqlite')
report.add_query("Subcategory", "SELECT * FROM SUB_CATEGORY", 'sqlite')
report.add_query("Segment", "SELECT * FROM SEGMENT", 'sqlite')

# Process and export
report.run()
"""
>>>>>>> ebf047fe

from abc import ABC, abstractmethod
import sys
import os
import shutil
import multiprocessing
import configparser as cfg
from datetime import date as dt_date
from tempfile import NamedTemporaryFile
import sqlite3
from typing import List, Dict, Any, Tuple

import pandas as pd
import pyodbc
from dask import delayed as dask_delayed
import dask.distributed as dd
from openpyxl import load_workbook
# Pending tqdm.dask module release
# from tqdm.dask import TqdmCallback as ProgressBar

<<<<<<< HEAD
from reportio import logging as _logging
from reportio.errors import (ConfigError,
                              ReportNameError,
                              DBConnectionError,
                              DatasetNameError,
                              UnexpectedDbType)
from reportio.future.tqdm.dask import TqdmCallback as ProgressBar
=======
# %%% User-Defined
from reportio import logger
from reportio.data import Data
from reportio.errors import (ConfigError,
                             ReportNameError,
                             DBConnectionError,
                             DatasetNameError,
                             UnexpectedDbType)
from reportio.future import ProgressBar
>>>>>>> ebf047fe


__all__ = ['write_config', 'ReportTemplate']


default_self_location: str = os.path.dirname(__file__)
default_config_location: str = os.path.join(
    default_self_location, 'config.txt')
default_log_location: str = os.path.join(
    os.path.dirname(sys.argv[0]), 'log.txt')
# TODO: find a way to initialize client here without causing:
#     TypeError: can't pickle _asyncio.Task objects in data module
# client = dd.Client(processes=False)
client = None


def write_config(config_location: str = default_config_location,
                 report_name: str = 'reserved for use at runtime'):
    """
    Rewrites config file with current location and report name

    Parameters
    ----------
    config_location : str, optional
        DESCRIPTION. The default is default_config_location.
    report_name : str, optional
        DESCRIPTION. The default is 'reserved for use at runtime'.

    Returns
    -------
    config : configparser.ConfigParser
        Parsed config file.
    self_location : str
        Location of config file.
    config_created : bool
        True if new config file was created.
    """
    try:
        # Read config file if present
        config: cfg.ConfigParser = cfg.ConfigParser()
        config._interpolation = cfg.ExtendedInterpolation()
        config_created: bool = False
        if not os.path.isfile(config_location):
            config_created = True
            global default_config_location
            shutil.copy(default_config_location, config_location)
        config.read(config_location)
        # Write unpopulated variables
        if sys.argv[0] == '':
            global default_self_location
            self_location = default_self_location
        else:
            self_location = os.path.dirname(sys.argv[0])
        config['DEFAULT']['self_dir'] = default_self_location
        config['DEFAULT']['self_folder'] = os.path.dirname(
            default_self_location)
        config['PATHS']['self_dir'] = self_location
        config['PATHS']['self_folder'] = os.path.dirname(self_location)
        config['REPORT']['report_name'] = report_name
        with open(config_location, 'w') as file:
            config.write(file)
    except Exception:
        raise ConfigError
    return config, self_location, config_created


class ReportTemplate(ABC):

    def __init__(self,
                 report_name: str,
                 log_location: str = default_log_location,
                 config_location: str = default_config_location,
                 connection_dictionary: Dict[str, object] = {},
                 client: dd.Client = client,
                 optional_function: callable = None,
                 _default_config_location: str = default_config_location
                 ) -> None:
        """
        Abstract template class for building custom reports. The 'run'
        method is not implemented.

        Parameters
        ----------
        report_name : string
            Name of report.
        log_location : directory, default is in user folder
            File where script will log processes. Will create new log file if
            directory does not exist.
        config_location : directory, default is template config file
            Location of config file. If location does not point to a file, a
            copy of the default config will be created in this location.
        connection_dictionary : dictionary, optional
            Active connection objects for report to use if desired.
        client : dask.distributed.Client
            From dask.distributed module. Used to schedule multiprocessing.
        optional_function : function, optional
            Will run just before attempting resume.
        """
        # Assign base variables
        self.report_name: str = report_name
        self.log_location: str = log_location
        self.config_location: str = config_location
        self.connection_dictionary: Dict[str, object] = connection_dictionary
        self.client: dd.Client = client
        self.start_date: str = dt_date.today().isoformat()
        self._sheets: int = 1
        self._files: List[str] = []
        # Prevent DB pooling, which causes errors
        if pyodbc.pooling:
            pyodbc.pooling = False
        # Configure logger
        new_log: str = logger.config(logger.getLogger(__name__),
                                     self.log_location)
        self.log: callable = logger.log
        # Check if report name can be used
        try:
            NamedTemporaryFile(suffix='__' + self.report_name).close()
        except OSError:
            raise ReportNameError(self.report_name)
        # Write config
        config_tuple: tuple = write_config(self.config_location,
                                           self.report_name)
        self.config: cfg.ConfigParser = config_tuple[0]
        self.self_location: str = config_tuple[1]
        config_created: bool = config_tuple[2]
        del config_tuple
        if config_created:
            self.log("Creating config file at: '{0}'".format(config_location))
        # Make backup dir if needed
        self.backup_folder_location: str =\
            self.config['REPORT']['backup_folder']
        if not os.path.isdir(self.backup_folder_location):
            self.log("Creating backup dir at '{0}'".format(
                self.backup_folder_location), 'DEBUG')
            os.makedirs(self.backup_folder_location)
        # Make temporary files dir if needed
        self.temp_files_location: str = \
            self.config['REPORT']['temp_files_folder']
        if not os.path.isdir(self.temp_files_location):
            self.log("Creating temp dir at '{0}'".format(
                self.temp_files_location))
            os.makedirs(self.temp_files_location)
        # Inform user
        self.log("Starting report with {0} log located at '{1}'"
                 .format(new_log, log_location))
        self.log("Variables: dirSelf: '{0}', log_location: '{1}', " +
                 "config_location: '{2}'".format(
                     self.self_location, log_location, config_location),
                 'DEBUG')
        # Run optional function if callable
        if callable(optional_function):
            optional_function()
        # Delete old report if it exists
        report_location: str = self.config['REPORT']['export_to']
        if os.path.exists(report_location):
            self.log("Removing {0}".format(report_location))
            os.remove(report_location)
        else:
            report_folder: str = os.path.dirname(report_location)
            file_list: List[str] = [os.path.join(
                report_folder, file_name) for file_name in os.listdir(
                    report_folder) if os.path.isfile(
                        os.path.join(report_folder, file_name))]
            for file_name in file_list:
                if report_location.split('.')[0] in file_name:
                    self.log("Removing {0}".format(file_name))
                    os.remove(file_name)
        # Attempt resume
        self.files: List[str] = self.attempt_resume()

    def _delete_old_file(self, file_location: str) -> None:
        if os.path.exists(file_location):
            os.remove(file_location)

    def backup_data(self, optional_function: callable = None) -> None:
        """
        Saves temporary files to backup folder in the event of CRICITAL
        failure. Backup files are utilized if script is run again the same day
        as the backup.

        Parameters
        ----------
        optional_function : function, optional
            Will be run after files are copied but before this function is
            completed.
        """
        self.log("Backing up data", 'WARNING')
        self.log("Backup location: {0}".format(self.backup_folder_location),
                 'DEBUG')
        # Copy parquet files
        for file in self._files:
            if hasattr(file, 'name'):
                if file.name.split('.')[-1] == 'gz' and os.path.isfile(
                        file.name):
                    try:
                        destination_location: str = os.path.join(
                            self.backup_folder_location,
                            file.name.split('__')[-1])
                        self.log("Backing up '{0}' to '{1}'".format(
                            file.name, file.name), 'DEBUG')
                        pd.read_parquet(file).to_parquet(destination_location,
                                                         compression='gzip')
                    # If one backup fails, try other files
                    except AttributeError:
                        continue
        # Run optional function if included
        if callable(optional_function):
            optional_function()
        # Write text file with start date
        with open(os.path.join(self.backup_folder_location, 'startDate.txt'),
                  'w') as file:
            file.write(self.start_date)

    def delete_data_backup(self, optional_function: callable = None) -> None:
        """
        Deletes all gz files in backup directory.

        Parameters
        ----------
        optional_function : function, optional
            Will be run for each file in backup dir with file directory as a
            parameter.
        """
        # Loop files in backup directory
        self.log("Cleaning up old data backup")
        for file_location in [os.path.join(self.backup_folder_location, s) for
                              s in os.listdir(self.backup_folder_location)]:
            # Run optional function if included
            if callable(optional_function):
                optional_function(file_location)
            if file_location.split('.')[-1] in ['gz', 'txt']:
                self.log("Removing '{0}'".format(file_location), 'DEBUG')
                os.remove(file_location)

    def attempt_resume(self,
                       optional_function_1: callable = None,
                       optional_function_2: callable = None) -> List[str]:
        """
        Checks backup folder for files that have been backed up today after a
        CRITICAL failure. Attempts to read files and resume report near the
        point of failure.

        Parameters
        ----------
        optional_function_1 : function, optional
            Will be run if data backup is found.
        optional_function_2 : function, optional
            Will be run if data backup is not from today as optional_function
            parameter in self.delete_data_backup.

        Returns
        -------
        file_list : list
            Files found in backup.
        """
        self.log("Checking for backup files", 'DEBUG')
        file_list: List[str] = []
        # Look for date stamp file
        file_name: str = 'startDate.txt'
        if file_name in os.listdir(self.backup_folder_location):
            with open(os.path.join(
                    self.backup_folder_location, file_name), 'r') as objFile:
                start_date: str = objFile.read()
            # Check if date stamp matches today
            if start_date == dt_date.today().isoformat():
                self.log("Resuming previous attempt")
                # Gather names of files to read from backup
                for file_name in [f for f in os.listdir(
                        self.backup_folder_location
                        ) if f.split('.')[-1] == 'gz']:
                    file_list.append(file_name)
                self.log("These files will be read from backup: {0}".format(
                    file_list), 'DEBUG')
                # Run optional function if included
                if callable(optional_function_1):
                    optional_function_1()
            else:
                self.log("No recent backup files found", 'DEBUG')
                if callable(optional_function_2):
                    self.delete_data_backup(optional_function_2)
                else:
                    self.delete_data_backup()
        else:
            self.log("No backup found", 'DEBUG')
        return file_list

    def get_connection(self, database_name: str, connection_string: str
                       ) -> object:
        """
        Creates pyodbc connection object using connection
        string from config file. Will prompt user for UID/PWD as needed.

        Parameters
        ----------
        database_name : string
            Database name.
        connection_string : string
            Connection string. Must be formatted for database.

        Returns
        -------
        connection_object : connection object
        """
        # Initialize login iteration
        i = 0
        # Loop until connected
        while database_name not in self.connection_dictionary.keys():
            try:
                self.log("Connecting to {0}".format(database_name))
                if database_name == 'sqlite':
                    connection_object = sqlite3.connect(
                        connection_string, check_same_thread=False)
                else:
                    connection_object = pyodbc.connect(connection_string)
                self.connection_dictionary[database_name] = connection_object
                self.log("Connection successful", 'DEBUG')
            # If login fails, get user id/password and retry
            except pyodbc.Error as err:
                i += 1
                # Strip previous user entry if present
                connection_string = 'DSN' + connection_string.split('DSN')[-1]
                # Cap login attempts at 5
                if i > 5:
                    del user_id
                    del password
                    self.log(err, 'DEBUG')
                    self.log("Connection string (without UID/PWD): {0}"
                             .format(connection_string), 'DEBUG')
                    raise DBConnectionError
                self.log("Unable to connect!", 'ERROR')
                self.log("Attempting login with UID/PWD from user.", 'DEBUG')
                user_id: str = input("Enter USERNAME: ")
                password: str = input("Enter PASSWORD: ")
                connection_string = 'UID=' + user_id +\
                    ';PWD=' + password + ';' + connection_string
        connection_object = self.connection_dictionary.get(database_name)
        self.log("Using connection object '{0}'".format(connection_object),
                 'DEBUG')
        return connection_object

    def get_writer(self, report_location: str) -> pd.ExcelWriter:
        """
        Creates ExcelWriter object to allow multiple tabs
        to be written.

        Parameters
        ----------
        report_location : str
            Location of result report.

        Returns
        -------
        excel_writer : pandas.ExcelWriter
            From pandas module utilizing openpyxl as engine.
        """
        # Creates blank Excel file if needed
        if not os.path.isfile(report_location):
            pd.DataFrame().to_excel(report_location)
        # Creates Excel Writer
        excel_writer: pd.ExcelWriter = pd.ExcelWriter(
            report_location, engine='openpyxl', mode='a')
        excel_writer.book = load_workbook(report_location)
        excel_writer.sheets = dict((ws.title, ws) for ws in
                                   excel_writer.book.worksheets)
        return excel_writer

    def get_temp_file(self,
                      file_name: str,
                      data: pd.DataFrame,
                      folder_location: str = None) -> object:
        """
        Creates tempfile object and writes dataframe to
        it. File will always use gzip compression and end in .gz. Raises
        DatasetNameError if file_name cannot be used in file. Overwriting may
        cause a critical error and data corruption.

        Parameters
        ----------
        file_name : string
            Name appended to end of temporary file.
        data : DataFrame
            Data to be written to temporary file.
        folder_location : directory, default is location in config
            Folder where file is stored.

        Returns
        -------
        file : object
            Contains data from data. From tempfile module.
        """
        if folder_location is None:
            folder_location = self.temp_files_location
        try:
            file: object = NamedTemporaryFile(dir=folder_location,
                                              suffix="__" + file_name + '.gz')
        except OSError as err:
            self.log(err, 'DEBUG')
            raise DatasetNameError(file_name)
        data.to_parquet(file, compression='gzip')
        self._files.append(file)
        return file

    # TODO: create a 'data' object for reporting module to reduce ambiguity
    def get_data(self,
                 data_name: str,
                 sql: str,
                 db_type: str = '',
                 connection_object: object = None,
                 database_location: str = '') -> Tuple[object, object]:
        """
        Retrieve data from database via DB. Will prompt user for login as
        needed.

        Parameters
        ----------
        data_name : string
            Name for dataset. Cannot use '__', for file path.
        sql : string
            SQL statement as a string. Should be formatted for desired database
        db_type : {{0}}, optional
            Either db_type or connection_object must be provided to connect to
            database.
        connection_object : connection_object, optional
            If not provided, report will attempt to connect using string in
            config vile. Either db_type or connection_object must be provided
            to connect to database. From pyodbc module.
        database_location : string, optional
             Database location. Must only be provided if db_type is
             'access'.

        Returns
        -------
        data : (file, pandas.DataFrame)
            Contains data from query.
        connection_object : object
            Database connection_object.
        """.format([s for s in self.config['DB']])
        # Check config file for connection_object string
        if db_type not in self.config['DB']:
            self.log("Config location: {0}".format(self.config_location),
                     'DEBUG')
            raise UnexpectedDbType(db_type)
        backup_file_location: str = os.path.join(self.backup_folder_location,
                                                 data_name + '.gz')
        if not os.path.isfile(backup_file_location):
            # Create new connection_object if needed
            if connection_object is None:
                connection_object = self.get_connection(
                    db_type, self.config['DB'][db_type])
            self.log("Querying database")
            temporary_dataframe: pd.DataFrame = pd.read_sql(
                sql, connection_object)
        else:
            self.log("Reading backup file")
            temporary_dataframe: pd.DataFrame = pd.read_parquet(
                backup_file_location)
        if len(temporary_dataframe.index) == 0:
            self.log("Query was empty", 'WARNING')
        if data_name != '':
            data: object = self.get_temp_file(data_name, temporary_dataframe)
        else:
            data: object = temporary_dataframe
        return data, connection_object

    def cross_query(self,
                    dataframe_input: pd.DataFrame,
                    column_list: List[str],
                    sql_function: callable,
                    db_type: str = '',
                    connection_object: object = None,
                    db_location: str = '',
                    zero_value: Any = pd.NA,
                    final_columns: List[str] = None,
                    compress_columns: List[str] = None) -> object:
        """
        For experimental use. Append column_list to dataframe_input from data
        from another query. Wil dynamically build queries based on values in
        each row of dataframe_input and execute while utilizing dask for
        multithread scheduling.

        Parameters
        ----------
        dataframe_input : pandas.DataFrame
            DataFrame to be appended with data from queries.
        column_list : list
            Name of new columns to be added.
        sql_function : function
            Should have input for row of data from DataFrame.iterrows() and
            return query as string.
        db_type : {{0}}, optional
            Either db_type or connection_object must be provided to connect to
            database.
        connection_object : object, optional
            If not provided, report will attempt to connect using string in
            config vile. Either db_type or connection_object must be provided
            to connect to database.
        db_location : str, optional
             Database location. Must only be provided if db_type is
             'access'.
        zero_value : user-defined type, default is pandas.NA
            Value to be used if query returns no results.
        final_columns : list, optional
            Columns listed in result file.
        compress_columns : list, optional
            Column names to use as a temporary grouping. One query will be
            run for each unique record in this column list. This is untested.

        Returns
        -------
        dataframe_ouput : DataFrame
            dataframe_input with data populated in column_list from
            sql_function.
        """.format([s for s in self.config['DB']])
        def process_chunk(dataframe_input: pd.DataFrame,
                          chunk_list: List[tuple],
                          column_list: List[Any] = column_list,
                          connection_object: object = connection_object,
                          compress_columns: List[Any] = compress_columns
                          ) -> pd.DataFrame:
            # Initialize chunk dataframe
            chunk: pd.DataFrame = pd.DataFrame(columns=column_list)
            # Loop chunk list
            for index, row in chunk_list:
                # Check for partial population
                if not any([pd.isna(dataframe_input.at[index, c])
                            for c in column_list]):
                    chunk.append(
                        pd.DataFrame([list(dataframe_input.loc[index])],
                                     index=[index],
                                     columns=chunk.columns))
                else:
                    data_tuple: Tuple[pd.DataFrame, object] = \
                        self.get_data(
                            '', sql_function(row), db_type, connection_object)
                    query_data: pd.DataFrame = data_tuple[0]
                    connection_object: object = data_tuple[1]
                    del data_tuple
                    if len(query_data.index) > 0:
                        for i in query_data.index:
                            chunk = chunk.append(
                                pd.DataFrame([list(query_data.loc[i])],
                                             index=[index],
                                             columns=chunk.columns))
                    else:
                        chunk.append(
                            pd.DataFrame(
                                [[zero_value] * len(column_list)],
                                index=[index],
                                columns=chunk.columns))
            if compress_columns is not None:
                # Initialize output DataFrame
                ungrouped_data: pd.DataFrame = pd.DataFrame(
                    columns=chunk.columns)
                # Duplicate current index
                chunk.reset_index()
                # Loop over input
                for _, r in chunk.iterrows():
                    # Iterate over grouped data
                    for i in range(len(r['index'])):
                        ungrouped_data = ungrouped_data.append(
                            pd.DataFrame([r[column_list]],
                                         index=[r['index'][i]],
                                         columns=column_list))
                        for c in compress_columns:
                            ungrouped_data.at[r['index'][i], c] = r[c][i]
                chunk = ungrouped_data
            return chunk
        # Add new columns if needed
        if any([c not in l for l in dataframe_input.columns for c in
                column_list]):
            for c in column_list:
                if c not in dataframe_input.columns:
                    dataframe_input[c] = pd.NA
        # Temporarily group data if needed (this may not work)
        if compress_columns is not None:
            dataframe_input = dataframe_input.groupby(
                compress_columns, as_index=False).agg(list)
        # Initialize chunk list, dataframe list
        chunk_list: List[tuple] = []
        dataframe_list: List[pd.DataFrame] = []
        # Loop dataframe
        for index_row in dataframe_input.iterrows():
            chunk_list.append(index_row)
            # Process in chunks equal to number of threads available
            if len(chunk_list) >= len(
                    dataframe_input.index) / multiprocessing.cpu_count():
                dataframe_list.append(
                    dask_delayed(process_chunk)(dataframe_input, chunk_list))
                chunk_list = []
        # Attempt connection before spamming with all threads
        self.get_connection(db_type, self.config['DB'][db_type])
        with ProgressBar():
            dask_delayed(len)(dataframe_list).compute()
        # Initialize output dataframe
        dataframe_ouput = dataframe_input.copy()
        for df in dataframe_list:
            # Combine master df and chunk df, keeping chunk where not null
            dataframe_ouput.combine(df, lambda s1, s2: s1.combine(
                s2, lambda v1, v2: v2 if not pd.isna(v2) else v1),
                overwrite=False)
        if final_columns is not None:
            dataframe_ouput = dataframe_ouput.loc[:, final_columns]
        return dataframe_ouput

    def merge_files(self,
                    file_name: str,
                    file_1: object,
                    file_2: object,
                    merge_column: str,
                    join_type: str = 'inner',
                    columns_1: List[str] = None,
                    columns_2: List[str] = None,
                    columns_final: List[str] = None) -> object:
        """
        Merges two parquet files into one.

        Parameters
        ----------
        file_name : string
            Output file name.
        file_1 : file
            Contains data from pandas.
        file_2 : file
            Contains data from pandas.
        merge_column : string
            Column used for merge.
        join_type : {'left', 'right', 'outer', 'inner'}, default 'inner'
            Merge type.
        columns_1 : list, default all columns
            Columns merged from first file.
        columns_2 : list, default all columns
            Columns merged from second file.
        columns_final : list, default all columns
            Columns listed in result file.

        Returns
        -------
        data : object, merged file
        """
        # Check for backup file
        backup_file_location: str = os.path.join(self.backup_folder_location,
                                                 file_name + '.gz')
        if os.path.isfile(backup_file_location):
            self.log("Reading backup file")
            temporary_dataframe: pd.DataFrame = pd.read_parquet(
                backup_file_location)
            if file_name != '':
                data: object = self.get_temp_file(file_name,
                                                  temporary_dataframe)
        else:
            self.log("Merging files")
            dataframe_1: pd.DataFrame = pd.read_parquet(file_1,
                                                        columns=columns_1)
            dataframe_2: pd.DataFrame = pd.read_parquet(file_2,
                                                        columns=columns_2)
            if join_type == 'right':
                suffix_right: str = ''
                suffix_left: str = "_drop"
            else:
                suffix_right: str = '_drop'
                suffix_left: str = ''
            dataframe_1 = dataframe_1.merge(
                dataframe_2, join_type, merge_column, suffixes=(
                    suffix_left, suffix_right))
            del dataframe_2
            dataframe_1 = dataframe_1.drop(
                [c for c in dataframe_1 if '_drop' in c], axis=1)
            if columns_final is not None:
                dataframe_1 = dataframe_1[columns_final]
            dataframe_1 = dataframe_1.drop_duplicates(ignore_index=True)
            data: object = self.get_temp_file(file_name, dataframe_1)
        return data

    def export_data(self,
                    file: object,
                    report_location: str,
                    sheet: str = '',
                    excel_writer: pd.ExcelWriter = None) -> str:
        """
        Export report data to report file. Will change file type to CSV as
        needed.

        Parameters
        ----------
        file : object
            Parquet file. Report data for output.
        report_location : str
            Location of result file. File extension will be overwritten
        sheet : str, optional
            Name of excel sheet. Will append to file name if data too large for
            Excel.
        excel_writer : pd.ExcelWriter, optional
            For use if writing multiple tabs. From pandas module.

        Returns
        -------
        report_location : str
            Final directory used for export.
        """
        # Check file format
        if len(report_location.split('.')) > 1:
            self.log("File extension will be overwritten", 'WARNING')
            self.log(
                "Attempted report location: '{0}'".format(report_location),
                'DEBUG')
            report_location = report_location.split('.')[0]
        # Read data file
        data: pd.DataFrame = pd.read_parquet(file)
        # Check file size
        if len(data.index) > 1048576 or len(data.columns) > 16384:
            self.log("Exporting data to CSV")
            report_location = report_location + "__" + sheet + '.csv'
            data.to_csv(report_location, index=False)
        else:
            self.log("Exporting data to Excel")
            # Handle user variables
            if sheet == '':
                sheet = 'Sheet' + str(self._sheets)
            report_location = report_location + '.xlsx'
            # Write to Excel
            if excel_writer is None:
                self.excel_writer: pd.ExcelWriter = self.get_writer(
                    report_location)
            else:
                self.excel_writer: pd.ExcelWriter = excel_writer
            data.to_excel(self.excel_writer, sheet, index=False)
            self.excel_writer.save()
            self.excel_writer.close()
        self._sheets += 1
        return report_location

    @abstractmethod
    def run(self):
        pass


<<<<<<< HEAD
=======
class ReportTemplate_2(ABC):
    """
    Abstract template class for building custom reports.

    Developer must implement at least the 'run' method.

    Parameters
    ----------
    report_name : string
        Name of report.
    log_location : directory, default is in user folder
        File where script will log processes. Will create new log file if
        directory does not exist.
    config_location : directory, default is template config file
        Location of config file. If location does not point to a file, a
        copy of the default config will be created in this location.
    connection_dictionary : dictionary, optional
        Active connection objects for report to use if desired.
    client : dask.distributed.Client
        From dask.distributed module. Used to schedule multiprocessing.
    optional_function : function, optional
        Will run just before attempting resume.
    """

    # %%% Functions
    # %%%% Private
    def __init__(self,
                 report_name: str,
                 log_location: str = default_log_location,
                 config_location: str = default_config_location,
                 connection_dictionary: Dict[str, object] = {},
                 client: dd.Client = client,
                 optional_function: callable = None
                 ) -> None:
        # Assign base variables
        self.report_name: str = report_name
        self.log_location: str = log_location
        self.config_location: str = config_location
        self.connection_dictionary: Dict[str, object] = connection_dictionary
        self.client: dd.Client = client
        self.start_date: str = dt_date.today().isoformat()
        self._sheets: int = 1
        self._files: List[str] = []
        # Configure logger
        new_log: str = logger.config(logger.getLogger(__name__),
                                     self.log_location)
        self.log: callable = logger.log
        # Check if report name can be used
        try:
            NamedTemporaryFile(suffix='__' + self.report_name).close()
        except OSError:
            raise ReportNameError(self.report_name)
        # Write config
        config_tuple: tuple = write_config(self.config_location,
                                           self.report_name)
        self.config: cfg.ConfigParser = config_tuple[0]
        self.self_location: str = config_tuple[1]
        config_created: bool = config_tuple[2]
        del config_tuple
        if config_created:
            self.log("Creating config file at: '{0}'".format(config_location))
        # Make backup dir if needed
        self.backup_folder_location: str =\
            self.config['REPORT']['backup_folder']
        if not os.path.isdir(self.backup_folder_location):
            self.log("Creating backup dir at '{0}'".format(
                self.backup_folder_location), 'DEBUG')
            os.makedirs(self.backup_folder_location)
        # Make temporary files dir if needed
        self.temp_files_location: str = \
            self.config['REPORT']['temp_files_folder']
        if not os.path.isdir(self.temp_files_location):
            self.log("Creating temp dir at '{0}'".format(
                self.temp_files_location))
            os.makedirs(self.temp_files_location)
        # Inform user
        self.log("Starting report with {0} log located at '{1}'"
                 .format(new_log, log_location))
        self.log("""Variables:
                     dirSelf: '{0}'
                     log_location: '{1}'
                     config_location: '{2}'""".format(
                     self.self_location, log_location, config_location),
                 'DEBUG')
        # Run optional function if callable
        if callable(optional_function):
            optional_function()
        # Delete old report if it exists
        report_location: str = self.config['REPORT']['export_to']
        if os.path.exists(report_location):
            self.log("Removing {0}".format(report_location))
            os.remove(report_location)
        else:
            report_folder: str = os.path.dirname(report_location)
            file_list: List[str] = [os.path.join(
                report_folder, file_name) for file_name in os.listdir(
                    report_folder) if os.path.isfile(
                        os.path.join(report_folder, file_name))]
            for file_name in file_list:
                if report_location.split('.')[0] in file_name:
                    self.log("Removing {0}".format(file_name))
                    os.remove(file_name)
        # Attempt resume
        self.files: List[str] = self.attempt_resume()

    def _delete_old_file(self, file_location: str) -> None:
        if os.path.exists(file_location):
            os.remove(file_location)

    # %%%% Public
    def backup_data(self, optional_function: callable = None) -> None:
        """
        Save temporary files to backup folder in the event of CRICITAL error.

        Backup files saved in this was are utilized if script is run again the
        same day as the backup.

        Parameters
        ----------
        optional_function : function, optional
            Will be run after files are copied but before this function is
            completed.
        """
        self.log("Backing up data", 'WARNING')
        self.log("Backup location: {0}".format(self.backup_folder_location),
                 'DEBUG')
        # Copy parquet files
        for file in self._files:
            if hasattr(file, 'name'):
                if file.name.split('.')[-1] == 'gz' and os.path.isfile(
                        file.name):
                    try:
                        destination_location: str = os.path.join(
                            self.backup_folder_location,
                            file.name.split('__')[-1])
                        self.log("Backing up '{0}' to '{1}'".format(
                            file.name, file.name), 'DEBUG')
                        pd.read_parquet(file).to_parquet(destination_location,
                                                         compression='gzip')
                    # If one backup fails, try other files
                    except AttributeError:
                        continue
        # Run optional function if included
        if callable(optional_function):
            optional_function()
        # Write text file with start date
        with open(os.path.join(self.backup_folder_location, 'startDate.txt'),
                  'w') as file:
            file.write(self.start_date)

    def delete_data_backup(self, optional_function: callable = None) -> None:
        """
        Delete all gz files in backup directory.

        Parameters
        ----------
        optional_function : function, optional
            Will be run for each file in backup dir with file directory as a
            parameter.
        """
        # Loop files in backup directory
        self.log("Cleaning up old data backup")
        for file_location in [os.path.join(self.backup_folder_location, s) for
                              s in os.listdir(self.backup_folder_location)]:
            # Run optional function if included
            if callable(optional_function):
                optional_function(file_location)
            if file_location.split('.')[-1] in ['gz', 'txt']:
                self.log("Removing '{0}'".format(file_location), 'DEBUG')
                os.remove(file_location)

    def attempt_resume(self,
                       optional_function_1: callable = None,
                       optional_function_2: callable = None) -> List[str]:
        """
        Load files from backup folder.

        Attempts to read files and resume report near the point of error. Only
        loads files that have been backed up today after a CRITICAL error.

        Parameters
        ----------
        optional_function_1 : function, optional
            Will be run if data backup is found.
        optional_function_2 : function, optional
            Will be run if data backup is not from today as optional_function
            parameter in self.delete_data_backup.

        Returns
        -------
        file_list : list
            Files found in backup.
        """
        self.log("Checking for backup files", 'DEBUG')
        file_list: List[str] = []
        # Look for date stamp file
        file_name: str = 'startDate.txt'
        if file_name in os.listdir(self.backup_folder_location):
            with open(os.path.join(
                    self.backup_folder_location, file_name), 'r') as objFile:
                start_date: str = objFile.read()
            # Check if date stamp matches today
            if start_date == dt_date.today().isoformat():
                self.log("Resuming previous attempt")
                # Gather names of files to read from backup
                for file_name in [f for f in os.listdir(
                        self.backup_folder_location
                        ) if f.split('.')[-1] == 'gz']:
                    file_list.append(file_name)
                self.log("These files will be read from backup: {0}".format(
                    file_list), 'DEBUG')
                # Run optional function if included
                if callable(optional_function_1):
                    optional_function_1()
            else:
                self.log("No recent backup files found", 'DEBUG')
                if callable(optional_function_2):
                    self.delete_data_backup(optional_function_2)
                else:
                    self.delete_data_backup()
        else:
            self.log("No backup found", 'DEBUG')
        return file_list

    def get_connection(self,
                       database_name: str,
                       connection_string: str,
                       connection_type: str = 'odbc') -> object:
        """
        Create connection object.

        Will use appropriate connection library and string from config file
        dependant upon conneciton type. Will prompt user for UID/PWD as needed.

        Parameters
        ----------
        database_name : string
            Database name.
        connection_string : string
            Connection string. Must be formatted for database.
        connection_type : ('odbc', 'jdbc', 'sqlite'), Optional
            Specifies the connection type.

        Returns
        -------
        connection_object : connection object
        """
        # Initialize login iteration
        i = 0
        # Loop until connected
        while database_name not in self.connection_dictionary.keys():
            try:
                self.log("Connecting to {0}".format(database_name))
                if database_name == 'sqlite':
                    connection_object = sqlite3.connect(
                        connection_string, check_same_thread=False)
                else:
                    connection_object = pyodbc.connect(connection_string)
                self.connection_dictionary[database_name] = connection_object
                self.log("Connection successful", 'DEBUG')
            # If login fails, get user id/password and retry
            except pyodbc.Error as err:
                i += 1
                # Strip previous user entry if present
                connection_string = 'DSN' + connection_string.split('DSN')[-1]
                # Cap login attempts at 5
                if i > 5:
                    del user_id
                    del password
                    self.log(err, 'DEBUG')
                    self.log("Connection string (without UID/PWD): {0}"
                             .format(connection_string), 'DEBUG')
                    raise DBConnectionError
                self.log("Unable to connect!", 'ERROR')
                self.log("Attempting login with UID/PWD from user.", 'DEBUG')
                user_id: str = input("Enter USERNAME: ")
                password: str = input("Enter PASSWORD: ")
                connection_string = 'UID=' + user_id +\
                    ';PWD=' + password + ';' + connection_string
        connection_object = self.connection_dictionary.get(database_name)
        self.log("Using connection object '{0}'".format(connection_object),
                 'DEBUG')
        return connection_object

    # TODO: test
    def _get_connection(self,
                        database: str,
                        connection_type: str = 'sqlite') -> object:
        """
        Create connection object.

        Will use appropriate connection library and string from config file
        dependant upon conneciton type. Will prompt user for UID/PWD as needed.

        Parameters
        ----------
        database_name : string
            Database name as used in config file.
        connection_type : ('odbc', 'jdbc', 'sqlite'), default 'sqlite'
            Specifies the connection type.

        Returns
        -------
        connection_object : connection object
        """
        # Initialize login iteration
        i = 0
        # Loop until connected
        while database not in self.connection_dictionary.keys():
            self.log("Connecting to {0}".format(database))
            if connection_type == 'sqlite':
                connection_string = \
                    self.config[database]['db_location']
                connection_object = sqlite3.connect(
                    connection_string, check_same_thread=False)
            elif connection_type == 'odbc':
                import pyodbc
                # Prevent DB pooling, which causes errors
                if pyodbc.pooling:
                    pyodbc.pooling = False
                connection_string = \
                    self.config[database]['connection_string']
                try:
                    connection_object = pyodbc.connect(connection_string)
                except pyodbc.Error as err:
                    i += 1
                    # Strip previous user entry if present
                    connection_string = 'DSN' +\
                        connection_string.split('DSN')[-1]
                    # Cap login attempts at 5
                    if i > 5:
                        del user_id
                        del password
                        self.log(err, 'DEBUG')
                        self.log("Connection string (without UID/PWD): {0}"
                                 .format(connection_string), 'DEBUG')
                        raise DBConnectionError
                    self.log("Unable to connect!", 'ERROR')
                    self.log(
                        "Attempting login with UID/PWD from user.", 'DEBUG')
                    user_id: str = input("Enter USERNAME: ")
                    password: str = getpass("Enter PASSWORD: ")
                    connection_string = 'UID=' + user_id +\
                        ';PWD=' + password + ';' + connection_string
            elif connection_type == 'jdbc':
                import jaydebeapi as jdbc
                if self.config[database]['password'] == '':
                    _password: str = getpass("Enter PASSWORD: ")
                else:
                    _password: str = self.config[database]['password']
                connection_object = jdbc.connect(
                    self.config[database]['class_name'],
                    self.config[database]['url'],
                    {'user': self.config[database]['user'],
                     'password': _password},
                    self.config[database]['jars'])
                del _password
            self.connection_dictionary[database] = connection_object
            self.log("Connection successful", 'DEBUG')
        connection_object = self.connection_dictionary.get(database)
        self.log("Using connection object '{0}'".format(connection_object),
                 'DEBUG')
        return connection_object

    def get_writer(self, report_location: str) -> pd.ExcelWriter:
        """
        Create ExcelWriter object to allow multiple tabs to be written.

        Parameters
        ----------
        report_location : str
            Location of result report.

        Returns
        -------
        excel_writer : pandas.ExcelWriter
            From pandas module utilizing openpyxl as engine.
        """
        # Creates blank Excel file if needed
        if not os.path.isfile(report_location):
            pd.DataFrame().to_excel(report_location)
        # Creates Excel Writer
        excel_writer: pd.ExcelWriter = pd.ExcelWriter(
            report_location, engine='openpyxl', mode='a')
        excel_writer.book = load_workbook(report_location)
        excel_writer.sheets = dict((ws.title, ws) for ws in
                                   excel_writer.book.worksheets)
        return excel_writer

    def get_temp_file(self,
                      file_name: str,
                      data: pd.DataFrame,
                      folder_location: str = None) -> object:
        """
        Create tempfile object and write dataframe to it.

        File will always use gzip compression and end in .gz. Raises
        DatasetNameError if file_name cannot be used in file. Overwriting may
        cause a critical error and data corruption.

        Parameters
        ----------
        file_name : string
            Name appended to end of temporary file.
        data : DataFrame
            Data to be written to temporary file.
        folder_location : directory, default is location in config
            Folder where file is stored.

        Returns
        -------
        file : object
            Contains data from data. From tempfile module.
        """
        if folder_location is None:
            folder_location = self.temp_files_location
        try:
            file: object = NamedTemporaryFile(dir=folder_location,
                                              suffix="__" + file_name + '.gz')
        except OSError as err:
            self.log(err, 'DEBUG')
            raise DatasetNameError(file_name)
        data.to_parquet(file, compression='gzip')
        self._files.append(file)
        return file

    def export_data(self,
                    file: object,
                    report_location: str,
                    sheet: str = '',
                    excel_writer: pd.ExcelWriter = None) -> str:
        """
        Export report data to excel file.

        Will change file type to CSV as needed.

        Parameters
        ----------
        file : object
            Parquet file. Report data for output.
        report_location : str
            Location of result file. File extension will be overwritten
        sheet : str, optional
            Name of excel sheet. Will append to file name if data too large for
            Excel.
        excel_writer : pd.ExcelWriter, optional
            For use if writing multiple tabs. From pandas module.

        Returns
        -------
        report_location : str
            Final directory used for export.
        """
        # Check file format
        if len(report_location.split('.')) > 1:
            self.log("File extension will be overwritten", 'WARNING')
            self.log(
                "Attempted report location: '{0}'".format(report_location),
                'DEBUG')
            report_location = report_location.split('.')[0]
        # Read data file
        data: pd.DataFrame = pd.read_parquet(file)
        # Check file size
        if len(data.index) > 1048576 or len(data.columns) > 16384:
            self.log("Exporting data to CSV")
            report_location = report_location + "__" + sheet + '.csv'
            data.to_csv(report_location, index=False)
        else:
            self.log("Exporting data to Excel")
            # Handle user variables
            if sheet == '':
                sheet = 'Sheet' + str(self._sheets)
            report_location = report_location + '.xlsx'
            # Write to Excel
            if excel_writer is None:
                self.excel_writer: pd.ExcelWriter = self.get_writer(
                    report_location)
            else:
                self.excel_writer: pd.ExcelWriter = excel_writer
            data.to_excel(self.excel_writer, sheet, index=False)
            self.excel_writer.save()
            self.excel_writer.close()
        self._sheets += 1
        return report_location

    @abstractmethod
    def run(self):
        """Must implement this method to run report."""
        pass


# %% Functions
def write_config(config_location: str = default_config_location,
                 report_name: str = 'reserved for use at runtime'):
    """
    Rewrites config file with current location and report name.

    Parameters
    ----------
    config_location : str, optional
        DESCRIPTION. The default is default_config_location.
    report_name : str, optional
        DESCRIPTION. The default is 'reserved for use at runtime'.

    Returns
    -------
    config : configparser.ConfigParser
        Parsed config file.
    self_location : str
        Location of config file.
    config_created : bool
        True if new config file was created.
    """
    try:
        # Read config file if present
        config: cfg.ConfigParser = cfg.ConfigParser()
        config._interpolation = cfg.ExtendedInterpolation()
        config_created: bool = False
        if not os.path.isfile(config_location):
            config_created = True
            global default_config_location
            shutil.copy(default_config_location, config_location)
        config.read(config_location)
        # Write unpopulated variables
        if sys.argv[0] == '':
            global default_self_location
            self_location = default_self_location
        else:
            self_location = os.path.dirname(sys.argv[0])
        config['DEFAULT']['self_dir'] = default_self_location
        config['DEFAULT']['self_folder'] = os.path.dirname(
            default_self_location)
        config['PATHS']['self_dir'] = self_location
        config['PATHS']['self_folder'] = os.path.dirname(self_location)
        config['REPORT']['report_name'] = report_name
        with open(config_location, 'w') as file:
            config.write(file)
    except Exception:
        raise ConfigError
    return config, self_location, config_created


# %% Script
>>>>>>> ebf047fe
write_config()<|MERGE_RESOLUTION|>--- conflicted
+++ resolved
@@ -1,8 +1,7 @@
 # -*- coding: utf-8 -*-
-"""Base template class for report objects."""
-
-<<<<<<< HEAD
-=======
+"""
+Contains base template class for report objects.
+
 Example
 -------
 from reportio import ReportTemplate
@@ -22,11 +21,14 @@
 # Process and export
 report.run()
 """
->>>>>>> ebf047fe
-
+
+
+# %% Imports
+# %%% Py3 Standard
 from abc import ABC, abstractmethod
 import sys
 import os
+from getpass import getpass
 import shutil
 import multiprocessing
 import configparser as cfg
@@ -35,7 +37,9 @@
 import sqlite3
 from typing import List, Dict, Any, Tuple
 
+# %%% 3rd Party
 import pandas as pd
+# TODO: Remove this import when updating get_connection function
 import pyodbc
 from dask import delayed as dask_delayed
 import dask.distributed as dd
@@ -43,15 +47,6 @@
 # Pending tqdm.dask module release
 # from tqdm.dask import TqdmCallback as ProgressBar
 
-<<<<<<< HEAD
-from reportio import logging as _logging
-from reportio.errors import (ConfigError,
-                              ReportNameError,
-                              DBConnectionError,
-                              DatasetNameError,
-                              UnexpectedDbType)
-from reportio.future.tqdm.dask import TqdmCallback as ProgressBar
-=======
 # %%% User-Defined
 from reportio import logger
 from reportio.data import Data
@@ -61,12 +56,13 @@
                              DatasetNameError,
                              UnexpectedDbType)
 from reportio.future import ProgressBar
->>>>>>> ebf047fe
-
-
+
+
+# %% Variables
+# %%% Private
 __all__ = ['write_config', 'ReportTemplate']
 
-
+# %%% Public
 default_self_location: str = os.path.dirname(__file__)
 default_config_location: str = os.path.join(
     default_self_location, 'config.txt')
@@ -78,58 +74,33 @@
 client = None
 
 
-def write_config(config_location: str = default_config_location,
-                 report_name: str = 'reserved for use at runtime'):
+# %% Classes
+class ReportTemplate(ABC):
     """
-    Rewrites config file with current location and report name
+    Abstract template class for building custom reports.
+
+    Developer must implement at least the 'run' method.
 
     Parameters
     ----------
-    config_location : str, optional
-        DESCRIPTION. The default is default_config_location.
-    report_name : str, optional
-        DESCRIPTION. The default is 'reserved for use at runtime'.
-
-    Returns
-    -------
-    config : configparser.ConfigParser
-        Parsed config file.
-    self_location : str
-        Location of config file.
-    config_created : bool
-        True if new config file was created.
+    report_name : string
+        Name of report.
+    log_location : directory, default is in user folder
+        File where script will log processes. Will create new log file if
+        directory does not exist.
+    config_location : directory, default is template config file
+        Location of config file. If location does not point to a file, a
+        copy of the default config will be created in this location.
+    connection_dictionary : dictionary, optional
+        Active connection objects for report to use if desired.
+    client : dask.distributed.Client
+        From dask.distributed module. Used to schedule multiprocessing.
+    optional_function : function, optional
+        Will run just before attempting resume.
     """
-    try:
-        # Read config file if present
-        config: cfg.ConfigParser = cfg.ConfigParser()
-        config._interpolation = cfg.ExtendedInterpolation()
-        config_created: bool = False
-        if not os.path.isfile(config_location):
-            config_created = True
-            global default_config_location
-            shutil.copy(default_config_location, config_location)
-        config.read(config_location)
-        # Write unpopulated variables
-        if sys.argv[0] == '':
-            global default_self_location
-            self_location = default_self_location
-        else:
-            self_location = os.path.dirname(sys.argv[0])
-        config['DEFAULT']['self_dir'] = default_self_location
-        config['DEFAULT']['self_folder'] = os.path.dirname(
-            default_self_location)
-        config['PATHS']['self_dir'] = self_location
-        config['PATHS']['self_folder'] = os.path.dirname(self_location)
-        config['REPORT']['report_name'] = report_name
-        with open(config_location, 'w') as file:
-            config.write(file)
-    except Exception:
-        raise ConfigError
-    return config, self_location, config_created
-
-
-class ReportTemplate(ABC):
-
+
+    # %%% Functions
+    # %%%% Private
     def __init__(self,
                  report_name: str,
                  log_location: str = default_log_location,
@@ -139,27 +110,6 @@
                  optional_function: callable = None,
                  _default_config_location: str = default_config_location
                  ) -> None:
-        """
-        Abstract template class for building custom reports. The 'run'
-        method is not implemented.
-
-        Parameters
-        ----------
-        report_name : string
-            Name of report.
-        log_location : directory, default is in user folder
-            File where script will log processes. Will create new log file if
-            directory does not exist.
-        config_location : directory, default is template config file
-            Location of config file. If location does not point to a file, a
-            copy of the default config will be created in this location.
-        connection_dictionary : dictionary, optional
-            Active connection objects for report to use if desired.
-        client : dask.distributed.Client
-            From dask.distributed module. Used to schedule multiprocessing.
-        optional_function : function, optional
-            Will run just before attempting resume.
-        """
         # Assign base variables
         self.report_name: str = report_name
         self.log_location: str = log_location
@@ -169,9 +119,6 @@
         self.start_date: str = dt_date.today().isoformat()
         self._sheets: int = 1
         self._files: List[str] = []
-        # Prevent DB pooling, which causes errors
-        if pyodbc.pooling:
-            pyodbc.pooling = False
         # Configure logger
         new_log: str = logger.config(logger.getLogger(__name__),
                                      self.log_location)
@@ -207,8 +154,10 @@
         # Inform user
         self.log("Starting report with {0} log located at '{1}'"
                  .format(new_log, log_location))
-        self.log("Variables: dirSelf: '{0}', log_location: '{1}', " +
-                 "config_location: '{2}'".format(
+        self.log("""Variables:
+                     dirSelf: '{0}'
+                     log_location: '{1}'
+                     config_location: '{2}'""".format(
                      self.self_location, log_location, config_location),
                  'DEBUG')
         # Run optional function if callable
@@ -236,11 +185,13 @@
         if os.path.exists(file_location):
             os.remove(file_location)
 
+    # %%%% Public
     def backup_data(self, optional_function: callable = None) -> None:
         """
-        Saves temporary files to backup folder in the event of CRICITAL
-        failure. Backup files are utilized if script is run again the same day
-        as the backup.
+        Save temporary files to backup folder in the event of CRICITAL error.
+
+        Backup files saved in this was are utilized if script is run again the
+        same day as the backup.
 
         Parameters
         ----------
@@ -277,7 +228,7 @@
 
     def delete_data_backup(self, optional_function: callable = None) -> None:
         """
-        Deletes all gz files in backup directory.
+        Delete all gz files in backup directory.
 
         Parameters
         ----------
@@ -300,9 +251,10 @@
                        optional_function_1: callable = None,
                        optional_function_2: callable = None) -> List[str]:
         """
-        Checks backup folder for files that have been backed up today after a
-        CRITICAL failure. Attempts to read files and resume report near the
-        point of failure.
+        Load files from backup folder.
+
+        Attempts to read files and resume report near the point of error. Only
+        loads files that have been backed up today after a CRITICAL error.
 
         Parameters
         ----------
@@ -348,11 +300,15 @@
             self.log("No backup found", 'DEBUG')
         return file_list
 
-    def get_connection(self, database_name: str, connection_string: str
-                       ) -> object:
-        """
-        Creates pyodbc connection object using connection
-        string from config file. Will prompt user for UID/PWD as needed.
+    def get_connection(self,
+                       database_name: str,
+                       connection_string: str,
+                       connection_type: str = 'odbc') -> object:
+        """
+        Create connection object.
+
+        Will use appropriate connection library and string from config file
+        dependant upon conneciton type. Will prompt user for UID/PWD as needed.
 
         Parameters
         ----------
@@ -360,6 +316,8 @@
             Database name.
         connection_string : string
             Connection string. Must be formatted for database.
+        connection_type : ('odbc', 'jdbc', 'sqlite'), Optional
+            Specifies the connection type.
 
         Returns
         -------
@@ -394,7 +352,8 @@
                 self.log("Unable to connect!", 'ERROR')
                 self.log("Attempting login with UID/PWD from user.", 'DEBUG')
                 user_id: str = input("Enter USERNAME: ")
-                password: str = input("Enter PASSWORD: ")
+                from getpass import getpass
+                password: str = getpass("Enter PASSWORD: ")
                 connection_string = 'UID=' + user_id +\
                     ';PWD=' + password + ';' + connection_string
         connection_object = self.connection_dictionary.get(database_name)
@@ -402,10 +361,89 @@
                  'DEBUG')
         return connection_object
 
+    # TODO: test
+    def _get_connection(self,
+                        database: str,
+                        connection_type: str = 'sqlite') -> object:
+        """
+        Create connection object.
+
+        Will use appropriate connection library and string from config file
+        dependant upon conneciton type. Will prompt user for UID/PWD as needed.
+
+        Parameters
+        ----------
+        database_name : string
+            Database name as used in config file.
+        connection_type : ('odbc', 'jdbc', 'sqlite'), default 'sqlite'
+            Specifies the connection type.
+
+        Returns
+        -------
+        connection_object : connection object
+        """
+        # Initialize login iteration
+        i = 0
+        # Loop until connected
+        while database not in self.connection_dictionary.keys():
+            self.log("Connecting to {0}".format(database))
+            if connection_type == 'sqlite':
+                connection_string = \
+                    self.config[database]['db_location']
+                connection_object = sqlite3.connect(
+                    connection_string, check_same_thread=False)
+            elif connection_type == 'odbc':
+                import pyodbc
+                # Prevent DB pooling, which causes errors
+                if pyodbc.pooling:
+                    pyodbc.pooling = False
+                connection_string = \
+                    self.config[database]['connection_string']
+                try:
+                    connection_object = pyodbc.connect(connection_string)
+                except pyodbc.Error as err:
+                    i += 1
+                    # Strip previous user entry if present
+                    connection_string = 'DSN' +\
+                        connection_string.split('DSN')[-1]
+                    # Cap login attempts at 5
+                    if i > 5:
+                        del user_id
+                        del password
+                        self.log(err, 'DEBUG')
+                        self.log("Connection string (without UID/PWD): {0}"
+                                 .format(connection_string), 'DEBUG')
+                        raise DBConnectionError
+                    self.log("Unable to connect!", 'ERROR')
+                    self.log(
+                        "Attempting login with UID/PWD from user.", 'DEBUG')
+                    user_id: str = input("Enter USERNAME: ")
+                    password: str = getpass("Enter PASSWORD: ")
+                    connection_string = 'UID=' + user_id +\
+                        ';PWD=' + password + ';' + connection_string
+            elif connection_type == 'jdbc':
+                import jaydebeapi as jdbc
+                if self.config[database]['password'] == '':
+                    _password: str = getpass("Enter PASSWORD: ")
+                else:
+                    _password: str = self.config[database]['password']
+                connection_object = jdbc.connect(
+                    self.config[database]['class_name'],
+                    self.config[database]['url'],
+                    {'user': self.config[database]['user'],
+                     'password': _password},
+                    self.config[database]['jars'])
+                del _password
+            self.connection_dictionary[database] = connection_object
+            self.log("Connection successful", 'DEBUG')
+        connection_object = self.connection_dictionary.get(database)
+        self.log("Using connection object '{0}'".format(connection_object),
+                 'DEBUG')
+        return connection_object
+
     def get_writer(self, report_location: str) -> pd.ExcelWriter:
         """
-        Creates ExcelWriter object to allow multiple tabs
-        to be written.
+        Create ExcelWriter object to allow multiple tabs to be written.
 
         Parameters
         ----------
@@ -433,8 +471,9 @@
                       data: pd.DataFrame,
                       folder_location: str = None) -> object:
         """
-        Creates tempfile object and writes dataframe to
-        it. File will always use gzip compression and end in .gz. Raises
+        Create tempfile object and write dataframe to it.
+
+        File will always use gzip compression and end in .gz. Raises
         DatasetNameError if file_name cannot be used in file. Overwriting may
         cause a critical error and data corruption.
 
@@ -472,8 +511,7 @@
                  connection_object: object = None,
                  database_location: str = '') -> Tuple[object, object]:
         """
-        Retrieve data from database via DB. Will prompt user for login as
-        needed.
+        Retrieve data from database via connection_object.
 
         Parameters
         ----------
@@ -498,7 +536,7 @@
             Contains data from query.
         connection_object : object
             Database connection_object.
-        """.format([s for s in self.config['DB']])
+        """
         # Check config file for connection_object string
         if db_type not in self.config['DB']:
             self.log("Config location: {0}".format(self.config_location),
@@ -526,6 +564,18 @@
             data: object = temporary_dataframe
         return data, connection_object
 
+    def _get_data(self,
+                  dataset_name: str,
+                  sql: str = '',
+                  connection: object = None) -> Data:
+        return Data(dataset_name,
+                    self.log,
+                    self.client,
+                    self.temp_files_location,
+                    self.backup_folder_location,
+                    sql,
+                    connection)
+
     def cross_query(self,
                     dataframe_input: pd.DataFrame,
                     column_list: List[str],
@@ -537,10 +587,12 @@
                     final_columns: List[str] = None,
                     compress_columns: List[str] = None) -> object:
         """
-        For experimental use. Append column_list to dataframe_input from data
-        from another query. Wil dynamically build queries based on values in
-        each row of dataframe_input and execute while utilizing dask for
-        multithread scheduling.
+        For experimental use.
+
+        Append column_list to dataframe_input from data from another query.
+        Wil dynamically build queries based on values in each row of
+        dataframe_input and execute while utilizing dask for multithread
+        scheduling.
 
         Parameters
         ----------
@@ -574,7 +626,7 @@
         dataframe_ouput : DataFrame
             dataframe_input with data populated in column_list from
             sql_function.
-        """.format([s for s in self.config['DB']])
+        """
         def process_chunk(dataframe_input: pd.DataFrame,
                           chunk_list: List[tuple],
                           column_list: List[Any] = column_list,
@@ -676,7 +728,7 @@
                     columns_2: List[str] = None,
                     columns_final: List[str] = None) -> object:
         """
-        Merges two parquet files into one.
+        Merge two parquet files into one.
 
         Parameters
         ----------
@@ -741,8 +793,9 @@
                     sheet: str = '',
                     excel_writer: pd.ExcelWriter = None) -> str:
         """
-        Export report data to report file. Will change file type to CSV as
-        needed.
+        Export report data to excel file.
+
+        Will change file type to CSV as needed.
 
         Parameters
         ----------
@@ -795,11 +848,10 @@
 
     @abstractmethod
     def run(self):
+        """Must implement this method to run report."""
         pass
 
 
-<<<<<<< HEAD
-=======
 class ReportTemplate_2(ABC):
     """
     Abstract template class for building custom reports.
@@ -1343,5 +1395,4 @@
 
 
 # %% Script
->>>>>>> ebf047fe
 write_config()