--- conflicted
+++ resolved
@@ -336,7 +336,6 @@
         # Loop until connected
         while database_name not in self.connection_dictionary.keys():
             try:
-<<<<<<< HEAD
                 self.log("Connecting to {0}".format(database_name))
                 if database_name == 'sqlite':
                     connection_object = sqlite3.connect(
@@ -344,14 +343,6 @@
                 else:
                     connection_object = pyodbc.connect(connection_string)
                 self.connection_dictionary[database_name] = connection_object
-=======
-                self.log("Connecting to {0}".format(strDb))
-                if strDb == 'mysql':
-                    objCnxn = sqlite3_connect(strCnxn)
-                else:
-                    objCnxn = pyodbc.connect(strCnxn)
-                dctConnected[strDb] = objCnxn
->>>>>>> a7a0379f
                 self.log("Connection successful", 'DEBUG')
             # If login fails, get user id/password and retry
             except pyodbc.Error as err:
@@ -773,4 +764,4 @@
         pass
 
 
-write_config()
+write_config()