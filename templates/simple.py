# -*- coding: utf-8 -*-
"""
Simplified report object with less flexibility, allowing for quick development.

Example:


from reporting import SimpleReport


# Initialize report object
report = SimpleReport("Yearly Sales")

# Add queries to report object
report.add_query("Category", "SELECT * FROM CATEGORY", 'sqlite')
report.add_query("Subcategory", "SELECT * FROM SUB_CATEGORY", 'sqlite')
report.add_query("Segment", "SELECT * FROM SEGMENT", 'sqlite')

# Process and export
report.run()
"""


import os
from typing import List, Dict

<<<<<<< HEAD
import pandas as pd
from pandas.io.sql import DatabaseError
import dask
# Pending tqdm.dask module release
# from tqdm.tqdm.dask import TqdmCallback as ProgressBar

from reporting.templates import ReportTemplate
from reporting.errors import EmptyReport
from reporting.future.tqdm.dask import TqdmCallback as ProgressBar


__all__ = ['SimpleReport']


class SimpleReport(ReportTemplate):

    def __init__(self,
                 report_name: str,
                 log_location: str = '',
                 config_location: str = '',
                 metadata: pd.DataFrame = pd.DataFrame(
                     columns=['query_name',
                              'sql',
                              'db_type',
                              'connection_object',
                              'db_location'])) -> None:
        __doc__ = super().__doc__

        def _define_optional_functions(metadata: pd.DataFrame = metadata
                                       ) -> None:
            """
            For internal use. Helper function to adapt ReportTemplate.
=======
        Returns
        -------
        lstFiles : list
            Files found in backup."""
        super()._attemptResume(self._restoreMetadata, self._delExcelFiles)

    def __init__(self, strName, dirLog=None, dirConfig=None,
                 dfMetadata=pd.DataFrame(columns=['strName', 'strSQL',
                                                  'strDbType', 'objCnxn',
                                                  'dirDb'])):
        __doc__ = super().__doc__
        def _defineVars(dfMetadata=dfMetadata):
            """For internal use. Helper function to adapt ReportTemplate.
>>>>>>> a7a0379f

            Parameters
            ----------
            metadata : DataFrame, supplied by script
                Contains queries to be run during report.
            """
            # Base variables
            self.metadata_file_name: str = "Metadata.xlsx"
            self.metadata: pd.DataFrame = metadata
            self.query_list: List[str] = list(self.metadata['query_name'])

            # Class specific functions
            def _backup_metadata() -> None:
                """
                For internal use. Helper function to adapt backup_data method
                to account for metadata file.
                """
                file_location: str = os.path.join(
                    self.backup_folder_location,
                    "__" + self.metadata_file_name)
                self.log("Backing up metadata to '{0}'".format(file_location),
                         'DEBUG')
                self.metadata.to_excel(file_location, index=False)
            self._backup_metadata: callable = _backup_metadata

            def _delete_excel_files(file_location: str) -> None:
                """
                For internal use. Helper function to adapt _delete_data_backup
                method to account for metadata file.

                Parameters
                ----------
                file_location : str
                    Location of excel files to be deleted.
                """
                if file_location.split('.')[-1] == 'xlsx':
                    self.log("Removing '{0}'".format(file_location))
                    os.remove(file_location)
            self._delete_excel_files: callable = _delete_excel_files

            def _restore_metadata() -> None:
                """
                For internal use. Helper function to adapt _attempt_resume
                method to account for metadata file.
                """
                file_location: str = os.path.join(self.backup_folder_location,
                                                  self.metadata_file_name)
                if os.path.isfile(file_location):
                    self.log("Restoring metadata from '{0}'".format(
                        file_location))
                    self.metadata = pd.read_excel(file_location)
                    self.query_list = list(self.metadata['query_name'])
                    # Replace NaN with None
                    self.metadata = self.metadata.where(
                        pd.notnull(self.metadata), None)
                    # Ensure names are strings
                    self.metadata = self.metadata.astype(
                        {'query_name': 'str'})
                else:
                    self.log("Metadata not found! Restarting report.", 'ERROR')
                    self._delete_data_backup()
            self._restore_metadata: callable = _restore_metadata
        _define_optional_functions()
        if log_location == '' and config_location == '':
            super().__init__(
                report_name, optional_function=_define_optional_functions)
        elif config_location == '':
            super().__init__(report_name,
                             log_location,
                             optional_function=_define_optional_functions)
        elif log_location == '':
            super().__init__(report_name,
                             config_location=config_location,
                             optional_function=_define_optional_functions)
        else:
            super().__init__(report_name,
                             log_location,
                             config_location,
                             _define_optional_functions)

    def _delete_data_backup(self) -> None:
        """
        For internal use. Deletes all gz, txt, and xlsx files in backup
        directory.
        """
        super().delete_data_backup(self._delete_excel_files)

    def _attempt_resume(self) -> List[object]:
        """
        For internal use. Checks backup folder for files that have been
        backed up today after a CRITICAL failure. Attempts to read files and
        resume report near the point of failure.

        Returns
        -------
        file_list : list
            Files found in backup.
        """
        super().attempt_resume(self._restore_metadata,
                               self._delete_excel_files)

    def _get_writer(self, report_location: str) -> pd.ExcelWriter:
        """
        For internal use. Creates ExcelWriter object to allow multiple tabs
        to be written. Deletes and creates new file at report_location.

        Parameters
        ----------
        report_location : directory
            Location of result report.

        Returns
        -------
        ExcelWriter : object
            From pandas module utilizing openpyxl as engine.
        """
        for i in [i for i in os.listdir(os.path.dirname(report_location))
                  if '.' in i]:
            if i.split('.')[0] == os.path.basename(
                    report_location).split('.')[0]:
                os.remove(report_location)
                break
        return super().get_writer(report_location)

    def backup_data(self) -> None:
        """
        Saves temporary files and metadata to backup folder in the event of
        CRICITAL failure. Backup files are utilized if script is run again the
        same day as the backup.
        """
        super().backup_data(self._backup_metadata)

    def export_data(self,
                    file: object,
                    report_location: str = '',
                    sheet: str = '',
                    export_locations: List[str] = [],
                    excel_writer: pd.ExcelWriter = None) -> List[str]:
        """
        Export report data to report file. Will change file type to CSV as
        needed.

        Parameters
        ----------
        file : object
            Must be parquet file. Contains report data for export.
        report_location : str, optional
            Name of result file. File extension will be overwritten. Default is
            from config file.
        sheet : str, optional
            Name of excel sheet. Will append to file name if data is too large
            for Excel.
        export_locations : list, optional
            All directories already used for export
        excel_writer : pandas.ExcelWriter, optional
            From pandas module. Used to append additional tabs to existing
            document.

        Returns
        -------
        export_locations: list
            Final directory used for export appended to export_locations key
            word arg.
        """
        if report_location == '':
            report_location = self.config['REPORT']['export_to']
        export_locations.append(
            super().export_data(file, report_location, sheet, excel_writer))
        return export_locations

    def add_query(self,
                  query_name: str,
                  sql: str,
                  db_type: str = '',
                  connection_object: object = None,
                  db_location: str = '') -> None:
        """
        Add query to list to be run upon execution. Alternative to setting
        metadata upon initializing. Will reset .query_list after addition.

        Parameters
        ----------
        query_name : str
            Name for dataset. Cannot use '__', for file path.
        sql : str
            SQL statement as a string. Should be formatted for desired database
        db_type : str, optional
            Either db_type or connection_object must be provided to connect to
            database.
        connection_object : object, optional
            If not provided, report will attempt to connect using string in
            config vile. Either db_type or connection_object must be provided
            to connect to database.
        db_location : str, optional
             Database location. Must only be provided if db_type is 'sqlite'.
        """
        if query_name not in self.query_list:
            self.log("""Adding row to metadata with:
                         query_name: {0}
                         sql: {1}
                         db_type: {2}
                         connection_object: {3}
                         db_location: {4}""".format(query_name,
                                                    sql,
                                                    db_type,
                                                    connection_object,
                                                    db_location),
                     'DEBUG')
            self.metadata = self.metadata.append(pd.DataFrame(
                [[query_name, sql, db_type, connection_object, db_location]],
                columns=['query_name',
                         'sql',
                         'db_type',
                         'connection_object',
                         'db_location']),
                ignore_index=True)
            self.query_list = list(self.metadata['query_name'])
        else:
            self.log(
                "Query with name '{0}' already exists. Query not added".format(
                    query_name), 'WARNING')

    def remove_query(self, query_name: str) -> None:
        """
        Remove query from list to be run upon execution. See '.queries' for
        a list of all query names. Will reset .query_list after removal.

        Parameters
        ----------
        query_name : str
            Name of query.
        """
        self.log("Removing query '{0}' from list".format(query_name))
        self.metadata = self.metadata.drop(
            self.metadata.loc[self.metadata['query_name'] == query_name].index)
        self.query_list = list(self.metadata['query_name'])

    def rename(self, report_name: str) -> None:
        """
        Will rename report, changing file output.

        Parameters
        ----------
        query_name: str
            Name of report
        """
        self.log("Renaming report to '{0}'".format(report_name))
        self.report_name = report_name
        self.config['REPORT']['report_name'] = report_name
        with open(self.config, 'w') as file:
            self.config.write(file)

    def reset(self) -> None:
        """
        Clear metadata, delete backup data, and reinitialize
        """
        self.log("Reseting report")
        self._delete_data_backup()
        self.__init__(
            self.report_name, self.log_location, self.config_location)

    def run(self, multithread: bool = True, export_locations: List[str] = []
            ) -> List[str]:
        """
        Will run all queries included in report then export to individual
        tabs named for each dataset. On CRITICAL failure, will backup data and
        attempt to resume report on next run.

        Parameters
        ----------
        multithread : bool, default True
            Will utilize multithreading if True. Single thread is useful for
            debug.

        Returns
        -------
        export_locations : list
            All unique directories where report was exported.
        """

        def _process_queries(multithread=True,
                             export_locations: List[str] = []) -> List[str]:
            """
            For internal use. Multithread section of run method.

            Parameters
            ----------
            export_locations : list, optional
                Runs all queries in report. Utilizes single thread.

            Returns
            -------
            export_locations : list
                All unique directories where report was exported.
            """
            # Loop metadata dataframe
            for _, row in self.metadata.iterrows():
                # Schedule data retrieval
                data = dask.delayed(self.get_data)(
                    str(row['query_name']),
                    str(row['sql']),
                    str(row['db_type']),
                    row['connection_object'],
                    str(row['db_location']))[0]
                export_locations = dask.delayed(self.export_data)(
                    data, self.config['REPORT']['export_to'],
                    str(row['query_name']),
                    export_locations,
                    self._obj_writer)
            with ProgressBar():
                if multithread:
                    try:
                        self.log("Running with multithreading")
                        export_locations = list(set(
                            export_locations.compute()))
                    except DatabaseError:
                        self.log("Failed to multithread, reverting to single")
                        export_locations = list(set(
                            export_locations.compute(
                                scheduler='single-threaded')))

                else:
                    self.log("Running on single thread")
                    export_locations = list(set(
                        export_locations.compute(scheduler='single-threaded')))

            return export_locations

        try:
            # Initialize new Excel writer
            self._obj_writer: pd.ExcelWriter = self._get_writer(
                self.config['REPORT']['export_to'])
            # Check for queries
            if len(self.metadata.index) > 0:
                export_locations = _process_queries(multithread,
                                                    export_locations)
                # Rearrange sheets to match query order if needed
                try:
                    if len(self._obj_writer.book._sheets) > 1:
                        sheet_order: Dict[str, object] = dict(
                            (ws.title, ws) for ws in
                            self._obj_writer.book._sheets)
                        self._obj_writer.book._sheets = [sheet_order.get(
                            str(i)) for i in self.query_list]
                        self._obj_writer.save()
                        self._obj_writer.close()
                except (IndexError, AttributeError):
                    pass
                # Inform user of export directories used
                self.log("Directory List:")
                for location in set(export_locations):
                    self.log("'" + location + "'")
                self._delete_data_backup()

                return export_locations
            else:
                raise EmptyReport
        except Exception:
            self.log("See log for debug details", 'CRITICAL')
            self.backup_data()
            self.log("Backup successful")
            input("PRESS ENTER KEY TO QUIT")
            self.log("QUITTING")
<|MERGE_RESOLUTION|>--- conflicted
+++ resolved
@@ -24,7 +24,6 @@
 import os
 from typing import List, Dict
 
-<<<<<<< HEAD
 import pandas as pd
 from pandas.io.sql import DatabaseError
 import dask
@@ -57,21 +56,6 @@
                                        ) -> None:
             """
             For internal use. Helper function to adapt ReportTemplate.
-=======
-        Returns
-        -------
-        lstFiles : list
-            Files found in backup."""
-        super()._attemptResume(self._restoreMetadata, self._delExcelFiles)
-
-    def __init__(self, strName, dirLog=None, dirConfig=None,
-                 dfMetadata=pd.DataFrame(columns=['strName', 'strSQL',
-                                                  'strDbType', 'objCnxn',
-                                                  'dirDb'])):
-        __doc__ = super().__doc__
-        def _defineVars(dfMetadata=dfMetadata):
-            """For internal use. Helper function to adapt ReportTemplate.
->>>>>>> a7a0379f
 
             Parameters
             ----------
@@ -434,4 +418,4 @@
             self.backup_data()
             self.log("Backup successful")
             input("PRESS ENTER KEY TO QUIT")
-            self.log("QUITTING")
+            self.log("QUITTING")