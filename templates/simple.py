# -*- coding: utf-8 -*-
"""
Simplified report object with less flexibility, allowing for quick development.

<<<<<<< HEAD
Example:


=======
Example
-------
>>>>>>> 2cb4cc41
from reportio import SimpleReport


# Initialize report object
report = SimpleReport("Yearly Sales")

# Add queries to report object
report.add_query("Category", "SELECT * FROM CATEGORY", 'sqlite')
report.add_query("Subcategory", "SELECT * FROM SUB_CATEGORY", 'sqlite')
report.add_query("Segment", "SELECT * FROM SEGMENT", 'sqlite')

# Process and export
report.run()
"""


# %% Imports
# %%% Py3 Standard
import os
from typing import List, Dict

# %%% 3rd Party
import pandas as pd
from pandas.io.sql import DatabaseError
import dask
# Pending tqdm.dask module release
# from tqdm.tqdm.dask import TqdmCallback as ProgressBar

<<<<<<< HEAD
=======
# %%% User-Defined
>>>>>>> 2cb4cc41
from reportio.templates import ReportTemplate
from reportio.errors import EmptyReport
from reportio.future.tqdm.dask import TqdmCallback as ProgressBar


# %% Variables
__all__ = ['SimpleReport']


# %% Classes
class SimpleReport(ReportTemplate):
    """A robust, minimal report object for straight-foreward reports."""

    # %%% Functions
    # %%%% Private
    def __init__(self,
                 report_name: str,
                 log_location: str = '',
                 config_location: str = '',
                 metadata: pd.DataFrame = pd.DataFrame(
                     columns=['query_name',
                              'sql',
                              'db_type',
                              'connection_object',
                              'db_location'])) -> None:

        # %%%%% Functions
        def _define_optional_functions(metadata: pd.DataFrame = metadata
                                       ) -> None:
            """
            Adapt ReportTemplate object for SimpleReport metadata.

            Parameters
            ----------
            metadata : DataFrame, supplied by script
                Contains queries to be run during report.
            """
            # Base variables
            self.metadata_file_name: str = "Metadata.xlsx"
            self.metadata: pd.DataFrame = metadata
            self.query_list: List[str] = list(self.metadata['query_name'])

            # Class specific functions
            def _backup_metadata() -> None:
                """Adapt backup_data method to account for metadata file."""
                file_location: str = os.path.join(
                    self.backup_folder_location,
                    "__" + self.metadata_file_name)
                self.log("Backing up metadata to '{0}'".format(file_location),
                         'DEBUG')
                self.metadata.to_excel(file_location, index=False)
            self._backup_metadata: callable = _backup_metadata

            def _delete_excel_files(file_location: str) -> None:
                """
                Adapt delete_data_backup method to account for metadata file.

                Parameters
                ----------
                file_location : str
                    Location of excel files to be deleted.
                """
                if file_location.split('.')[-1] == 'xlsx':
                    self.log("Removing '{0}'".format(file_location))
                    os.remove(file_location)
            self._delete_excel_files: callable = _delete_excel_files

            def _restore_metadata() -> None:
                """Adapt attempt_resume method to account for metadata file."""
                file_location: str = os.path.join(self.backup_folder_location,
                                                  self.metadata_file_name)
                if os.path.isfile(file_location):
                    self.log("Restoring metadata from '{0}'".format(
                        file_location))
                    self.metadata = pd.read_excel(file_location)
                    self.query_list = list(self.metadata['query_name'])
                    # Replace NaN with None
                    self.metadata = self.metadata.where(
                        pd.notnull(self.metadata), None)
                    # Ensure names are strings
                    self.metadata = self.metadata.astype(
                        {'query_name': 'str'})
                else:
                    self.log("Metadata not found! Restarting report.", 'ERROR')
                    self._delete_data_backup()
            self._restore_metadata: callable = _restore_metadata
        # %%%%% Script
        _define_optional_functions()
        if log_location == '' and config_location == '':
            super().__init__(
                report_name, optional_function=_define_optional_functions)
        elif config_location == '':
            super().__init__(report_name,
                             log_location,
                             optional_function=_define_optional_functions)
        elif log_location == '':
            super().__init__(report_name,
                             config_location=config_location,
                             optional_function=_define_optional_functions)
        else:
            super().__init__(report_name,
                             log_location,
                             config_location,
                             _define_optional_functions)

    def _delete_data_backup(self) -> None:
        """Delete all gz, txt, and xlsx files in backup directory."""
        super().delete_data_backup(self._delete_excel_files)

    def _attempt_resume(self) -> List[object]:
        """
        Restore metadata file in addition to other backup files, if present.

        Returns
        -------
        file_list : list
            Files found in backup.
        """
        super().attempt_resume(self._restore_metadata,
                               self._delete_excel_files)

    def _get_writer(self, report_location: str) -> pd.ExcelWriter:
        """
        Create ExcelWriter object to allow multiple tabs to be written.

        Deletes old report and creates new file at report_location.

        Parameters
        ----------
        report_location : directory
            Location of result report.

        Returns
        -------
        ExcelWriter : object
            From pandas module utilizing openpyxl as engine.
        """
        for i in [i for i in os.listdir(os.path.dirname(report_location))
                  if '.' in i]:
            if i.split('.')[0] == os.path.basename(
                    report_location).split('.')[0]:
                os.remove(report_location)
                break
        return super().get_writer(report_location)

    # %%%% Public
    def backup_data(self) -> None:
        """
        Save temporary files and metadata to backup folder.

        Files are utilized if script is run again the same day as the backup.
        """
        super().backup_data(self._backup_metadata)

    def export_data(self,
                    file: object,
                    report_location: str = '',
                    sheet: str = '',
                    export_locations: List[str] = [],
                    excel_writer: pd.ExcelWriter = None) -> List[str]:
        """
        Export report data to report file.

        Change file type to CSV as needed.

        Parameters
        ----------
        file : object
            Must be parquet file. Contains report data for export.
        report_location : str, optional
            Name of result file. File extension will be overwritten. Default is
            from config file.
        sheet : str, optional
            Name of excel sheet. Will append to file name if data is too large
            for Excel.
        export_locations : list, optional
            All directories already used for export
        excel_writer : pandas.ExcelWriter, optional
            From pandas module. Used to append additional tabs to existing
            document.

        Returns
        -------
        export_locations: list
            Final directory used for export appended to export_locations key
            word arg.
        """
        if report_location == '':
            report_location = self.config['REPORT']['export_to']
        export_locations.append(
            super().export_data(file, report_location, sheet, excel_writer))
        return export_locations

    def add_query(self,
                  query_name: str,
                  sql: str,
                  db_type: str = '',
                  connection: object = None,
                  db_location: str = '') -> None:
        """
        Add query to list to be run upon execution.

        Alternative method to setting metadata upon initializing. Reset
        .query_list after addition.

        Parameters
        ----------
        query_name : str
            Name for dataset. Cannot use '__', for file path.
        sql : str
            SQL statement as a string. Should be formatted for desired database
        db_type : str, optional
            Either db_type or connection must be provided to connect to
            database.
        connection : object, optional
            If not provided, report will attempt to connect using string in
            config vile. Either db_type or connection must be provided
            to connect to database.
        db_location : str, optional
             Database location. Must only be provided if db_type is 'sqlite'.
        """
        if query_name not in self.query_list:
            self.log("""Adding row to metadata with:
                         query_name: {0}
                         sql: {1}
                         db_type: {2}
                         connection: {3}
                         db_location: {4}""".format(query_name,
                                                    sql,
                                                    db_type,
                                                    connection,
                                                    db_location),
                     'DEBUG')
            self.metadata = self.metadata.append(pd.DataFrame(
                [[query_name, sql, db_type, connection, db_location]],
                columns=['query_name',
                         'sql',
                         'db_type',
                         'connection',
                         'db_location']),
                ignore_index=True)
            self.query_list = list(self.metadata['query_name'])
        else:
            self.log(
                "Query with name '{0}' already exists. Query not added".format(
                    query_name), 'WARNING')

    def remove_query(self, query_name: str) -> None:
        """
        Remove query from list to be run upon execution.

        See '.queries' for a list of all query names. Reset .query_list after
        removal.

        Parameters
        ----------
        query_name : str
            Name of query.
        """
        self.log("Removing query '{0}' from list".format(query_name))
        self.metadata = self.metadata.drop(
            self.metadata.loc[self.metadata['query_name'] == query_name].index)
        self.query_list = list(self.metadata['query_name'])

    def rename(self, report_name: str) -> None:
        """
        Rename report, changing file output.

        Parameters
        ----------
        query_name: str
            Name of report
        """
        self.log("Renaming report to '{0}'".format(report_name))
        self.report_name = report_name
        self.config['REPORT']['report_name'] = report_name
        with open(self.config, 'w') as file:
            self.config.write(file)

    def reset(self) -> None:
        """Clear metadata, delete backup data, and re-initialize."""
        self.log("Reseting report")
        self._delete_data_backup()
        self.__init__(
            self.report_name, self.log_location, self.config_location)

    def run(self, multithread: bool = True, export_locations: List[str] = []
            ) -> List[str]:
        """
        Run all queries and export to individual tabs named for each dataset.

        On CRITICAL error, backup data and attempt to resume report on next
        execution.

        Parameters
        ----------
        multithread : bool, default True
            Utilizes multithreading if True. Single thread is useful for
            debuging.

        Returns
        -------
        export_locations : list
            All unique directories where report was exported.
        """
        # %%%%% Functions
        def _process_queries(multithread=True,
                             export_locations: List[str] = []) -> List[str]:
            """
            For internal use. Multithread section of run method.

            Parameters
            ----------
            export_locations : list, optional
                Runs all queries in report. Utilizes single thread.

            Returns
            -------
            export_locations : list
                All unique directories where report was exported.
            """
            # Loop metadata dataframe
            for _, row in self.metadata.iterrows():
                # Schedule data retrieval
                data = dask.delayed(self.get_data)(
                    str(row['query_name']),
                    str(row['sql']),
                    str(row['db_type']),
                    row['connection_object'],
                    str(row['db_location']))[0]
                export_locations = dask.delayed(self.export_data)(
                    data, self.config['REPORT']['export_to'],
                    str(row['query_name']),
                    export_locations,
                    self._obj_writer)
            with ProgressBar():
                if multithread:
                    try:
                        self.log("Running with multithreading")
                        export_locations = list(set(
                            export_locations.compute()))
                    except DatabaseError:
                        self.log("Failed to multithread, reverting to single")
                        export_locations = list(set(
                            export_locations.compute(
                                scheduler='single-threaded')))

                else:
                    self.log("Running on single thread")
                    export_locations = list(set(
                        export_locations.compute(scheduler='single-threaded')))

            return export_locations

        # %%%%% Script
        try:
            # Initialize new Excel writer
            self._obj_writer: pd.ExcelWriter = self._get_writer(
                self.config['REPORT']['export_to'])
            # Check for queries
            if len(self.metadata.index) > 0:
                export_locations = _process_queries(multithread,
                                                    export_locations)
                # Rearrange sheets to match query order if needed
                try:
                    if len(self._obj_writer.book._sheets) > 1:
                        sheet_order: Dict[str, object] = dict(
                            (ws.title, ws) for ws in
                            self._obj_writer.book._sheets)
                        self._obj_writer.book._sheets = [sheet_order.get(
                            str(i)) for i in self.query_list]
                        self._obj_writer.save()
                        self._obj_writer.close()
                except (IndexError, AttributeError):
                    pass
                # Inform user of export directories used
                self.log("Directory List:")
                for location in set(export_locations):
                    self.log("'" + location + "'")
                self._delete_data_backup()

                return export_locations
            else:
                raise EmptyReport
        except Exception:
            self.log("See log for debug details", 'CRITICAL')
            self.backup_data()
            self.log("Backup successful")
            input("PRESS ENTER KEY TO QUIT")
            self.log("QUITTING")


class SimpleReport_2(ReportTemplate):
    """A robust, minimal report object for straight-foreward reports."""

    # %%% Functions
    # %%%% Private
    def __init__(self,
                 report_name: str,
                 log_location: str = '',
                 config_location: str = '',
                 metadata: pd.DataFrame = pd.DataFrame(
                     columns=['query_name',
                              'sql',
                              'db_type',
                              'connection_object',
                              'db_location'])) -> None:

        # %%%%% Functions
        def _define_optional_functions(metadata: pd.DataFrame = metadata
                                       ) -> None:
            """
            Adapt ReportTemplate object for SimpleReport metadata.

            Parameters
            ----------
            metadata : DataFrame, supplied by script
                Contains queries to be run during report.
            """
            # Base variables
            self.metadata_file_name: str = "Metadata.xlsx"
            self.metadata: pd.DataFrame = metadata
            self.query_list: List[str] = list(self.metadata['query_name'])

            # Class specific functions
            def _backup_metadata() -> None:
                """Adapt backup_data method to account for metadata file."""
                file_location: str = os.path.join(
                    self.backup_folder_location,
                    "__" + self.metadata_file_name)
                self.log("Backing up metadata to '{0}'".format(file_location),
                         'DEBUG')
                self.metadata.to_excel(file_location, index=False)
            self._backup_metadata: callable = _backup_metadata

            def _delete_excel_files(file_location: str) -> None:
                """
                Adapt delete_data_backup method to account for metadata file.

                Parameters
                ----------
                file_location : str
                    Location of excel files to be deleted.
                """
                if file_location.split('.')[-1] == 'xlsx':
                    self.log("Removing '{0}'".format(file_location))
                    os.remove(file_location)
            self._delete_excel_files: callable = _delete_excel_files

            def _restore_metadata() -> None:
                """Adapt attempt_resume method to account for metadata file."""
                file_location: str = os.path.join(self.backup_folder_location,
                                                  self.metadata_file_name)
                if os.path.isfile(file_location):
                    self.log("Restoring metadata from '{0}'".format(
                        file_location))
                    self.metadata = pd.read_excel(file_location)
                    self.query_list = list(self.metadata['query_name'])
                    # Replace NaN with None
                    self.metadata = self.metadata.where(
                        pd.notnull(self.metadata), None)
                    # Ensure names are strings
                    self.metadata = self.metadata.astype(
                        {'query_name': 'str'})
                else:
                    self.log("Metadata not found! Restarting report.", 'ERROR')
                    self._delete_data_backup()
            self._restore_metadata: callable = _restore_metadata
        # %%%%% Script
        _define_optional_functions()
        if log_location == '' and config_location == '':
            super().__init__(
                report_name, optional_function=_define_optional_functions)
        elif config_location == '':
            super().__init__(report_name,
                             log_location,
                             optional_function=_define_optional_functions)
        elif log_location == '':
            super().__init__(report_name,
                             config_location=config_location,
                             optional_function=_define_optional_functions)
        else:
            super().__init__(report_name,
                             log_location,
                             config_location,
                             _define_optional_functions)

    def _delete_data_backup(self) -> None:
        """Delete all gz, txt, and xlsx files in backup directory."""
        super().delete_data_backup(self._delete_excel_files)

    def _attempt_resume(self) -> List[object]:
        """
        Restore metadata file in addition to other backup files, if present.

        Returns
        -------
        file_list : list
            Files found in backup.
        """
        super().attempt_resume(self._restore_metadata,
                               self._delete_excel_files)

    def _get_writer(self, report_location: str) -> pd.ExcelWriter:
        """
        Create ExcelWriter object to allow multiple tabs to be written.

        Deletes old report and creates new file at report_location.

        Parameters
        ----------
        report_location : directory
            Location of result report.

        Returns
        -------
        ExcelWriter : object
            From pandas module utilizing openpyxl as engine.
        """
        for i in [i for i in os.listdir(os.path.dirname(report_location))
                  if '.' in i]:
            if i.split('.')[0] == os.path.basename(
                    report_location).split('.')[0]:
                os.remove(report_location)
                break
        return super().get_writer(report_location)

    # %%%% Public
    def backup_data(self) -> None:
        """
        Save temporary files and metadata to backup folder.

        Files are utilized if script is run again the same day as the backup.
        """
        super().backup_data(self._backup_metadata)

    def export_data(self,
                    file: object,
                    report_location: str = '',
                    sheet: str = '',
                    export_locations: List[str] = [],
                    excel_writer: pd.ExcelWriter = None) -> List[str]:
        """
        Export report data to report file.

        Change file type to CSV as needed.

        Parameters
        ----------
        file : object
            Must be parquet file. Contains report data for export.
        report_location : str, optional
            Name of result file. File extension will be overwritten. Default is
            from config file.
        sheet : str, optional
            Name of excel sheet. Will append to file name if data is too large
            for Excel.
        export_locations : list, optional
            All directories already used for export
        excel_writer : pandas.ExcelWriter, optional
            From pandas module. Used to append additional tabs to existing
            document.

        Returns
        -------
        export_locations: list
            Final directory used for export appended to export_locations key
            word arg.
        """
        if report_location == '':
            report_location = self.config['REPORT']['export_to']
        export_locations.append(
            super().export_data(file, report_location, sheet, excel_writer))
        return export_locations

    def add_query(self,
                  query_name: str,
                  sql: str,
                  db_type: str = '',
                  connection: object = None,
                  db_location: str = '') -> None:
        """
        Add query to list to be run upon execution.

        Alternative method to setting metadata upon initializing. Reset
        .query_list after addition.

        Parameters
        ----------
        query_name : str
            Name for dataset. Cannot use '__', for file path.
        sql : str
            SQL statement as a string. Should be formatted for desired database
        db_type : str, optional
            Either db_type or connection must be provided to connect to
            database.
        connection : object, optional
            If not provided, report will attempt to connect using string in
            config vile. Either db_type or connection must be provided
            to connect to database.
        db_location : str, optional
             Database location. Must only be provided if db_type is 'sqlite'.
        """
        if query_name not in self.query_list:
            self.log("""Adding row to metadata with:
                         query_name: {0}
                         sql: {1}
                         db_type: {2}
                         connection: {3}
                         db_location: {4}""".format(query_name,
                                                    sql,
                                                    db_type,
                                                    connection,
                                                    db_location),
                     'DEBUG')
            self.metadata = self.metadata.append(pd.DataFrame(
                [[query_name, sql, db_type, connection, db_location]],
                columns=['query_name',
                         'sql',
                         'db_type',
                         'connection',
                         'db_location']),
                ignore_index=True)
            self.query_list = list(self.metadata['query_name'])
        else:
            self.log(
                "Query with name '{0}' already exists. Query not added".format(
                    query_name), 'WARNING')

    def remove_query(self, query_name: str) -> None:
        """
        Remove query from list to be run upon execution.

        See '.queries' for a list of all query names. Reset .query_list after
        removal.

        Parameters
        ----------
        query_name : str
            Name of query.
        """
        self.log("Removing query '{0}' from list".format(query_name))
        self.metadata = self.metadata.drop(
            self.metadata.loc[self.metadata['query_name'] == query_name].index)
        self.query_list = list(self.metadata['query_name'])

    def rename(self, report_name: str) -> None:
        """
        Rename report, changing file output.

        Parameters
        ----------
        query_name: str
            Name of report
        """
        self.log("Renaming report to '{0}'".format(report_name))
        self.report_name = report_name
        self.config['REPORT']['report_name'] = report_name
        with open(self.config, 'w') as file:
            self.config.write(file)

    def reset(self) -> None:
        """Clear metadata, delete backup data, and re-initialize."""
        self.log("Reseting report")
        self._delete_data_backup()
        self.__init__(
            self.report_name, self.log_location, self.config_location)

    def run(self, multithread: bool = True, export_locations: List[str] = []
            ) -> List[str]:
        """
        Run all queries and export to individual tabs named for each dataset.

        On CRITICAL error, backup data and attempt to resume report on next
        execution.

        Parameters
        ----------
        multithread : bool, default True
            Utilizes multithreading if True. Single thread is useful for
            debuging.

        Returns
        -------
        export_locations : list
            All unique directories where report was exported.
        """
        # %%%%% Functions
        def _process_queries(multithread=True,
                             export_locations: List[str] = []) -> List[str]:
            """
            For internal use. Multithread section of run method.

            Parameters
            ----------
            export_locations : list, optional
                Runs all queries in report. Utilizes single thread.

            Returns
            -------
            export_locations : list
                All unique directories where report was exported.
            """
            # Loop metadata dataframe
            for _, row in self.metadata.iterrows():
                # Schedule data retrieval
                data = dask.delayed(self.get_data)(
                    str(row['query_name']),
                    str(row['sql']),
                    str(row['db_type']),
                    row['connection_object'],
                    str(row['db_location'])).DataFrame
                export_locations = dask.delayed(self.export_data)(
                    data, self.config['REPORT']['export_to'],
                    str(row['query_name']),
                    export_locations,
                    self._obj_writer)
            with ProgressBar():
                if multithread:
                    try:
                        self.log("Running with multithreading")
                        export_locations = list(set(
                            export_locations.compute()))
                    except DatabaseError:
                        self.log("Failed to multithread, reverting to single")
                        export_locations = list(set(
                            export_locations.compute(
                                scheduler='single-threaded')))

                else:
                    self.log("Running on single thread")
                    export_locations = list(set(
                        export_locations.compute(scheduler='single-threaded')))

            return export_locations

        # %%%%% Script
        try:
            # Initialize new Excel writer
            self._obj_writer: pd.ExcelWriter = self._get_writer(
                self.config['REPORT']['export_to'])
            # Check for queries
            if len(self.metadata.index) > 0:
                export_locations = _process_queries(multithread,
                                                    export_locations)
                # Rearrange sheets to match query order if needed
                try:
                    if len(self._obj_writer.book._sheets) > 1:
                        sheet_order: Dict[str, object] = dict(
                            (ws.title, ws) for ws in
                            self._obj_writer.book._sheets)
                        self._obj_writer.book._sheets = [sheet_order.get(
                            str(i)) for i in self.query_list]
                        self._obj_writer.save()
                        self._obj_writer.close()
                except (IndexError, AttributeError):
                    pass
                # Inform user of export directories used
                self.log("Directory List:")
                for location in set(export_locations):
                    self.log("'" + location + "'")
                self._delete_data_backup()

                return export_locations
            else:
                raise EmptyReport
        except Exception:
            self.log("See log for debug details", 'CRITICAL')
            self.backup_data()
            self.log("Backup successful")
            input("PRESS ENTER KEY TO QUIT")
            self.log("QUITTING")
<|MERGE_RESOLUTION|>--- conflicted
+++ resolved
@@ -1,816 +1,807 @@
-# -*- coding: utf-8 -*-
-"""
-Simplified report object with less flexibility, allowing for quick development.
-
-<<<<<<< HEAD
-Example:
-
-
-=======
-Example
--------
->>>>>>> 2cb4cc41
-from reportio import SimpleReport
-
-
-# Initialize report object
-report = SimpleReport("Yearly Sales")
-
-# Add queries to report object
-report.add_query("Category", "SELECT * FROM CATEGORY", 'sqlite')
-report.add_query("Subcategory", "SELECT * FROM SUB_CATEGORY", 'sqlite')
-report.add_query("Segment", "SELECT * FROM SEGMENT", 'sqlite')
-
-# Process and export
-report.run()
-"""
-
-
-# %% Imports
-# %%% Py3 Standard
-import os
-from typing import List, Dict
-
-# %%% 3rd Party
-import pandas as pd
-from pandas.io.sql import DatabaseError
-import dask
-# Pending tqdm.dask module release
-# from tqdm.tqdm.dask import TqdmCallback as ProgressBar
-
-<<<<<<< HEAD
-=======
-# %%% User-Defined
->>>>>>> 2cb4cc41
-from reportio.templates import ReportTemplate
-from reportio.errors import EmptyReport
-from reportio.future.tqdm.dask import TqdmCallback as ProgressBar
-
-
-# %% Variables
-__all__ = ['SimpleReport']
-
-
-# %% Classes
-class SimpleReport(ReportTemplate):
-    """A robust, minimal report object for straight-foreward reports."""
-
-    # %%% Functions
-    # %%%% Private
-    def __init__(self,
-                 report_name: str,
-                 log_location: str = '',
-                 config_location: str = '',
-                 metadata: pd.DataFrame = pd.DataFrame(
-                     columns=['query_name',
-                              'sql',
-                              'db_type',
-                              'connection_object',
-                              'db_location'])) -> None:
-
-        # %%%%% Functions
-        def _define_optional_functions(metadata: pd.DataFrame = metadata
-                                       ) -> None:
-            """
-            Adapt ReportTemplate object for SimpleReport metadata.
-
-            Parameters
-            ----------
-            metadata : DataFrame, supplied by script
-                Contains queries to be run during report.
-            """
-            # Base variables
-            self.metadata_file_name: str = "Metadata.xlsx"
-            self.metadata: pd.DataFrame = metadata
-            self.query_list: List[str] = list(self.metadata['query_name'])
-
-            # Class specific functions
-            def _backup_metadata() -> None:
-                """Adapt backup_data method to account for metadata file."""
-                file_location: str = os.path.join(
-                    self.backup_folder_location,
-                    "__" + self.metadata_file_name)
-                self.log("Backing up metadata to '{0}'".format(file_location),
-                         'DEBUG')
-                self.metadata.to_excel(file_location, index=False)
-            self._backup_metadata: callable = _backup_metadata
-
-            def _delete_excel_files(file_location: str) -> None:
-                """
-                Adapt delete_data_backup method to account for metadata file.
-
-                Parameters
-                ----------
-                file_location : str
-                    Location of excel files to be deleted.
-                """
-                if file_location.split('.')[-1] == 'xlsx':
-                    self.log("Removing '{0}'".format(file_location))
-                    os.remove(file_location)
-            self._delete_excel_files: callable = _delete_excel_files
-
-            def _restore_metadata() -> None:
-                """Adapt attempt_resume method to account for metadata file."""
-                file_location: str = os.path.join(self.backup_folder_location,
-                                                  self.metadata_file_name)
-                if os.path.isfile(file_location):
-                    self.log("Restoring metadata from '{0}'".format(
-                        file_location))
-                    self.metadata = pd.read_excel(file_location)
-                    self.query_list = list(self.metadata['query_name'])
-                    # Replace NaN with None
-                    self.metadata = self.metadata.where(
-                        pd.notnull(self.metadata), None)
-                    # Ensure names are strings
-                    self.metadata = self.metadata.astype(
-                        {'query_name': 'str'})
-                else:
-                    self.log("Metadata not found! Restarting report.", 'ERROR')
-                    self._delete_data_backup()
-            self._restore_metadata: callable = _restore_metadata
-        # %%%%% Script
-        _define_optional_functions()
-        if log_location == '' and config_location == '':
-            super().__init__(
-                report_name, optional_function=_define_optional_functions)
-        elif config_location == '':
-            super().__init__(report_name,
-                             log_location,
-                             optional_function=_define_optional_functions)
-        elif log_location == '':
-            super().__init__(report_name,
-                             config_location=config_location,
-                             optional_function=_define_optional_functions)
-        else:
-            super().__init__(report_name,
-                             log_location,
-                             config_location,
-                             _define_optional_functions)
-
-    def _delete_data_backup(self) -> None:
-        """Delete all gz, txt, and xlsx files in backup directory."""
-        super().delete_data_backup(self._delete_excel_files)
-
-    def _attempt_resume(self) -> List[object]:
-        """
-        Restore metadata file in addition to other backup files, if present.
-
-        Returns
-        -------
-        file_list : list
-            Files found in backup.
-        """
-        super().attempt_resume(self._restore_metadata,
-                               self._delete_excel_files)
-
-    def _get_writer(self, report_location: str) -> pd.ExcelWriter:
-        """
-        Create ExcelWriter object to allow multiple tabs to be written.
-
-        Deletes old report and creates new file at report_location.
-
-        Parameters
-        ----------
-        report_location : directory
-            Location of result report.
-
-        Returns
-        -------
-        ExcelWriter : object
-            From pandas module utilizing openpyxl as engine.
-        """
-        for i in [i for i in os.listdir(os.path.dirname(report_location))
-                  if '.' in i]:
-            if i.split('.')[0] == os.path.basename(
-                    report_location).split('.')[0]:
-                os.remove(report_location)
-                break
-        return super().get_writer(report_location)
-
-    # %%%% Public
-    def backup_data(self) -> None:
-        """
-        Save temporary files and metadata to backup folder.
-
-        Files are utilized if script is run again the same day as the backup.
-        """
-        super().backup_data(self._backup_metadata)
-
-    def export_data(self,
-                    file: object,
-                    report_location: str = '',
-                    sheet: str = '',
-                    export_locations: List[str] = [],
-                    excel_writer: pd.ExcelWriter = None) -> List[str]:
-        """
-        Export report data to report file.
-
-        Change file type to CSV as needed.
-
-        Parameters
-        ----------
-        file : object
-            Must be parquet file. Contains report data for export.
-        report_location : str, optional
-            Name of result file. File extension will be overwritten. Default is
-            from config file.
-        sheet : str, optional
-            Name of excel sheet. Will append to file name if data is too large
-            for Excel.
-        export_locations : list, optional
-            All directories already used for export
-        excel_writer : pandas.ExcelWriter, optional
-            From pandas module. Used to append additional tabs to existing
-            document.
-
-        Returns
-        -------
-        export_locations: list
-            Final directory used for export appended to export_locations key
-            word arg.
-        """
-        if report_location == '':
-            report_location = self.config['REPORT']['export_to']
-        export_locations.append(
-            super().export_data(file, report_location, sheet, excel_writer))
-        return export_locations
-
-    def add_query(self,
-                  query_name: str,
-                  sql: str,
-                  db_type: str = '',
-                  connection: object = None,
-                  db_location: str = '') -> None:
-        """
-        Add query to list to be run upon execution.
-
-        Alternative method to setting metadata upon initializing. Reset
-        .query_list after addition.
-
-        Parameters
-        ----------
-        query_name : str
-            Name for dataset. Cannot use '__', for file path.
-        sql : str
-            SQL statement as a string. Should be formatted for desired database
-        db_type : str, optional
-            Either db_type or connection must be provided to connect to
-            database.
-        connection : object, optional
-            If not provided, report will attempt to connect using string in
-            config vile. Either db_type or connection must be provided
-            to connect to database.
-        db_location : str, optional
-             Database location. Must only be provided if db_type is 'sqlite'.
-        """
-        if query_name not in self.query_list:
-            self.log("""Adding row to metadata with:
-                         query_name: {0}
-                         sql: {1}
-                         db_type: {2}
-                         connection: {3}
-                         db_location: {4}""".format(query_name,
-                                                    sql,
-                                                    db_type,
-                                                    connection,
-                                                    db_location),
-                     'DEBUG')
-            self.metadata = self.metadata.append(pd.DataFrame(
-                [[query_name, sql, db_type, connection, db_location]],
-                columns=['query_name',
-                         'sql',
-                         'db_type',
-                         'connection',
-                         'db_location']),
-                ignore_index=True)
-            self.query_list = list(self.metadata['query_name'])
-        else:
-            self.log(
-                "Query with name '{0}' already exists. Query not added".format(
-                    query_name), 'WARNING')
-
-    def remove_query(self, query_name: str) -> None:
-        """
-        Remove query from list to be run upon execution.
-
-        See '.queries' for a list of all query names. Reset .query_list after
-        removal.
-
-        Parameters
-        ----------
-        query_name : str
-            Name of query.
-        """
-        self.log("Removing query '{0}' from list".format(query_name))
-        self.metadata = self.metadata.drop(
-            self.metadata.loc[self.metadata['query_name'] == query_name].index)
-        self.query_list = list(self.metadata['query_name'])
-
-    def rename(self, report_name: str) -> None:
-        """
-        Rename report, changing file output.
-
-        Parameters
-        ----------
-        query_name: str
-            Name of report
-        """
-        self.log("Renaming report to '{0}'".format(report_name))
-        self.report_name = report_name
-        self.config['REPORT']['report_name'] = report_name
-        with open(self.config, 'w') as file:
-            self.config.write(file)
-
-    def reset(self) -> None:
-        """Clear metadata, delete backup data, and re-initialize."""
-        self.log("Reseting report")
-        self._delete_data_backup()
-        self.__init__(
-            self.report_name, self.log_location, self.config_location)
-
-    def run(self, multithread: bool = True, export_locations: List[str] = []
-            ) -> List[str]:
-        """
-        Run all queries and export to individual tabs named for each dataset.
-
-        On CRITICAL error, backup data and attempt to resume report on next
-        execution.
-
-        Parameters
-        ----------
-        multithread : bool, default True
-            Utilizes multithreading if True. Single thread is useful for
-            debuging.
-
-        Returns
-        -------
-        export_locations : list
-            All unique directories where report was exported.
-        """
-        # %%%%% Functions
-        def _process_queries(multithread=True,
-                             export_locations: List[str] = []) -> List[str]:
-            """
-            For internal use. Multithread section of run method.
-
-            Parameters
-            ----------
-            export_locations : list, optional
-                Runs all queries in report. Utilizes single thread.
-
-            Returns
-            -------
-            export_locations : list
-                All unique directories where report was exported.
-            """
-            # Loop metadata dataframe
-            for _, row in self.metadata.iterrows():
-                # Schedule data retrieval
-                data = dask.delayed(self.get_data)(
-                    str(row['query_name']),
-                    str(row['sql']),
-                    str(row['db_type']),
-                    row['connection_object'],
-                    str(row['db_location']))[0]
-                export_locations = dask.delayed(self.export_data)(
-                    data, self.config['REPORT']['export_to'],
-                    str(row['query_name']),
-                    export_locations,
-                    self._obj_writer)
-            with ProgressBar():
-                if multithread:
-                    try:
-                        self.log("Running with multithreading")
-                        export_locations = list(set(
-                            export_locations.compute()))
-                    except DatabaseError:
-                        self.log("Failed to multithread, reverting to single")
-                        export_locations = list(set(
-                            export_locations.compute(
-                                scheduler='single-threaded')))
-
-                else:
-                    self.log("Running on single thread")
-                    export_locations = list(set(
-                        export_locations.compute(scheduler='single-threaded')))
-
-            return export_locations
-
-        # %%%%% Script
-        try:
-            # Initialize new Excel writer
-            self._obj_writer: pd.ExcelWriter = self._get_writer(
-                self.config['REPORT']['export_to'])
-            # Check for queries
-            if len(self.metadata.index) > 0:
-                export_locations = _process_queries(multithread,
-                                                    export_locations)
-                # Rearrange sheets to match query order if needed
-                try:
-                    if len(self._obj_writer.book._sheets) > 1:
-                        sheet_order: Dict[str, object] = dict(
-                            (ws.title, ws) for ws in
-                            self._obj_writer.book._sheets)
-                        self._obj_writer.book._sheets = [sheet_order.get(
-                            str(i)) for i in self.query_list]
-                        self._obj_writer.save()
-                        self._obj_writer.close()
-                except (IndexError, AttributeError):
-                    pass
-                # Inform user of export directories used
-                self.log("Directory List:")
-                for location in set(export_locations):
-                    self.log("'" + location + "'")
-                self._delete_data_backup()
-
-                return export_locations
-            else:
-                raise EmptyReport
-        except Exception:
-            self.log("See log for debug details", 'CRITICAL')
-            self.backup_data()
-            self.log("Backup successful")
-            input("PRESS ENTER KEY TO QUIT")
-            self.log("QUITTING")
-
-
-class SimpleReport_2(ReportTemplate):
-    """A robust, minimal report object for straight-foreward reports."""
-
-    # %%% Functions
-    # %%%% Private
-    def __init__(self,
-                 report_name: str,
-                 log_location: str = '',
-                 config_location: str = '',
-                 metadata: pd.DataFrame = pd.DataFrame(
-                     columns=['query_name',
-                              'sql',
-                              'db_type',
-                              'connection_object',
-                              'db_location'])) -> None:
-
-        # %%%%% Functions
-        def _define_optional_functions(metadata: pd.DataFrame = metadata
-                                       ) -> None:
-            """
-            Adapt ReportTemplate object for SimpleReport metadata.
-
-            Parameters
-            ----------
-            metadata : DataFrame, supplied by script
-                Contains queries to be run during report.
-            """
-            # Base variables
-            self.metadata_file_name: str = "Metadata.xlsx"
-            self.metadata: pd.DataFrame = metadata
-            self.query_list: List[str] = list(self.metadata['query_name'])
-
-            # Class specific functions
-            def _backup_metadata() -> None:
-                """Adapt backup_data method to account for metadata file."""
-                file_location: str = os.path.join(
-                    self.backup_folder_location,
-                    "__" + self.metadata_file_name)
-                self.log("Backing up metadata to '{0}'".format(file_location),
-                         'DEBUG')
-                self.metadata.to_excel(file_location, index=False)
-            self._backup_metadata: callable = _backup_metadata
-
-            def _delete_excel_files(file_location: str) -> None:
-                """
-                Adapt delete_data_backup method to account for metadata file.
-
-                Parameters
-                ----------
-                file_location : str
-                    Location of excel files to be deleted.
-                """
-                if file_location.split('.')[-1] == 'xlsx':
-                    self.log("Removing '{0}'".format(file_location))
-                    os.remove(file_location)
-            self._delete_excel_files: callable = _delete_excel_files
-
-            def _restore_metadata() -> None:
-                """Adapt attempt_resume method to account for metadata file."""
-                file_location: str = os.path.join(self.backup_folder_location,
-                                                  self.metadata_file_name)
-                if os.path.isfile(file_location):
-                    self.log("Restoring metadata from '{0}'".format(
-                        file_location))
-                    self.metadata = pd.read_excel(file_location)
-                    self.query_list = list(self.metadata['query_name'])
-                    # Replace NaN with None
-                    self.metadata = self.metadata.where(
-                        pd.notnull(self.metadata), None)
-                    # Ensure names are strings
-                    self.metadata = self.metadata.astype(
-                        {'query_name': 'str'})
-                else:
-                    self.log("Metadata not found! Restarting report.", 'ERROR')
-                    self._delete_data_backup()
-            self._restore_metadata: callable = _restore_metadata
-        # %%%%% Script
-        _define_optional_functions()
-        if log_location == '' and config_location == '':
-            super().__init__(
-                report_name, optional_function=_define_optional_functions)
-        elif config_location == '':
-            super().__init__(report_name,
-                             log_location,
-                             optional_function=_define_optional_functions)
-        elif log_location == '':
-            super().__init__(report_name,
-                             config_location=config_location,
-                             optional_function=_define_optional_functions)
-        else:
-            super().__init__(report_name,
-                             log_location,
-                             config_location,
-                             _define_optional_functions)
-
-    def _delete_data_backup(self) -> None:
-        """Delete all gz, txt, and xlsx files in backup directory."""
-        super().delete_data_backup(self._delete_excel_files)
-
-    def _attempt_resume(self) -> List[object]:
-        """
-        Restore metadata file in addition to other backup files, if present.
-
-        Returns
-        -------
-        file_list : list
-            Files found in backup.
-        """
-        super().attempt_resume(self._restore_metadata,
-                               self._delete_excel_files)
-
-    def _get_writer(self, report_location: str) -> pd.ExcelWriter:
-        """
-        Create ExcelWriter object to allow multiple tabs to be written.
-
-        Deletes old report and creates new file at report_location.
-
-        Parameters
-        ----------
-        report_location : directory
-            Location of result report.
-
-        Returns
-        -------
-        ExcelWriter : object
-            From pandas module utilizing openpyxl as engine.
-        """
-        for i in [i for i in os.listdir(os.path.dirname(report_location))
-                  if '.' in i]:
-            if i.split('.')[0] == os.path.basename(
-                    report_location).split('.')[0]:
-                os.remove(report_location)
-                break
-        return super().get_writer(report_location)
-
-    # %%%% Public
-    def backup_data(self) -> None:
-        """
-        Save temporary files and metadata to backup folder.
-
-        Files are utilized if script is run again the same day as the backup.
-        """
-        super().backup_data(self._backup_metadata)
-
-    def export_data(self,
-                    file: object,
-                    report_location: str = '',
-                    sheet: str = '',
-                    export_locations: List[str] = [],
-                    excel_writer: pd.ExcelWriter = None) -> List[str]:
-        """
-        Export report data to report file.
-
-        Change file type to CSV as needed.
-
-        Parameters
-        ----------
-        file : object
-            Must be parquet file. Contains report data for export.
-        report_location : str, optional
-            Name of result file. File extension will be overwritten. Default is
-            from config file.
-        sheet : str, optional
-            Name of excel sheet. Will append to file name if data is too large
-            for Excel.
-        export_locations : list, optional
-            All directories already used for export
-        excel_writer : pandas.ExcelWriter, optional
-            From pandas module. Used to append additional tabs to existing
-            document.
-
-        Returns
-        -------
-        export_locations: list
-            Final directory used for export appended to export_locations key
-            word arg.
-        """
-        if report_location == '':
-            report_location = self.config['REPORT']['export_to']
-        export_locations.append(
-            super().export_data(file, report_location, sheet, excel_writer))
-        return export_locations
-
-    def add_query(self,
-                  query_name: str,
-                  sql: str,
-                  db_type: str = '',
-                  connection: object = None,
-                  db_location: str = '') -> None:
-        """
-        Add query to list to be run upon execution.
-
-        Alternative method to setting metadata upon initializing. Reset
-        .query_list after addition.
-
-        Parameters
-        ----------
-        query_name : str
-            Name for dataset. Cannot use '__', for file path.
-        sql : str
-            SQL statement as a string. Should be formatted for desired database
-        db_type : str, optional
-            Either db_type or connection must be provided to connect to
-            database.
-        connection : object, optional
-            If not provided, report will attempt to connect using string in
-            config vile. Either db_type or connection must be provided
-            to connect to database.
-        db_location : str, optional
-             Database location. Must only be provided if db_type is 'sqlite'.
-        """
-        if query_name not in self.query_list:
-            self.log("""Adding row to metadata with:
-                         query_name: {0}
-                         sql: {1}
-                         db_type: {2}
-                         connection: {3}
-                         db_location: {4}""".format(query_name,
-                                                    sql,
-                                                    db_type,
-                                                    connection,
-                                                    db_location),
-                     'DEBUG')
-            self.metadata = self.metadata.append(pd.DataFrame(
-                [[query_name, sql, db_type, connection, db_location]],
-                columns=['query_name',
-                         'sql',
-                         'db_type',
-                         'connection',
-                         'db_location']),
-                ignore_index=True)
-            self.query_list = list(self.metadata['query_name'])
-        else:
-            self.log(
-                "Query with name '{0}' already exists. Query not added".format(
-                    query_name), 'WARNING')
-
-    def remove_query(self, query_name: str) -> None:
-        """
-        Remove query from list to be run upon execution.
-
-        See '.queries' for a list of all query names. Reset .query_list after
-        removal.
-
-        Parameters
-        ----------
-        query_name : str
-            Name of query.
-        """
-        self.log("Removing query '{0}' from list".format(query_name))
-        self.metadata = self.metadata.drop(
-            self.metadata.loc[self.metadata['query_name'] == query_name].index)
-        self.query_list = list(self.metadata['query_name'])
-
-    def rename(self, report_name: str) -> None:
-        """
-        Rename report, changing file output.
-
-        Parameters
-        ----------
-        query_name: str
-            Name of report
-        """
-        self.log("Renaming report to '{0}'".format(report_name))
-        self.report_name = report_name
-        self.config['REPORT']['report_name'] = report_name
-        with open(self.config, 'w') as file:
-            self.config.write(file)
-
-    def reset(self) -> None:
-        """Clear metadata, delete backup data, and re-initialize."""
-        self.log("Reseting report")
-        self._delete_data_backup()
-        self.__init__(
-            self.report_name, self.log_location, self.config_location)
-
-    def run(self, multithread: bool = True, export_locations: List[str] = []
-            ) -> List[str]:
-        """
-        Run all queries and export to individual tabs named for each dataset.
-
-        On CRITICAL error, backup data and attempt to resume report on next
-        execution.
-
-        Parameters
-        ----------
-        multithread : bool, default True
-            Utilizes multithreading if True. Single thread is useful for
-            debuging.
-
-        Returns
-        -------
-        export_locations : list
-            All unique directories where report was exported.
-        """
-        # %%%%% Functions
-        def _process_queries(multithread=True,
-                             export_locations: List[str] = []) -> List[str]:
-            """
-            For internal use. Multithread section of run method.
-
-            Parameters
-            ----------
-            export_locations : list, optional
-                Runs all queries in report. Utilizes single thread.
-
-            Returns
-            -------
-            export_locations : list
-                All unique directories where report was exported.
-            """
-            # Loop metadata dataframe
-            for _, row in self.metadata.iterrows():
-                # Schedule data retrieval
-                data = dask.delayed(self.get_data)(
-                    str(row['query_name']),
-                    str(row['sql']),
-                    str(row['db_type']),
-                    row['connection_object'],
-                    str(row['db_location'])).DataFrame
-                export_locations = dask.delayed(self.export_data)(
-                    data, self.config['REPORT']['export_to'],
-                    str(row['query_name']),
-                    export_locations,
-                    self._obj_writer)
-            with ProgressBar():
-                if multithread:
-                    try:
-                        self.log("Running with multithreading")
-                        export_locations = list(set(
-                            export_locations.compute()))
-                    except DatabaseError:
-                        self.log("Failed to multithread, reverting to single")
-                        export_locations = list(set(
-                            export_locations.compute(
-                                scheduler='single-threaded')))
-
-                else:
-                    self.log("Running on single thread")
-                    export_locations = list(set(
-                        export_locations.compute(scheduler='single-threaded')))
-
-            return export_locations
-
-        # %%%%% Script
-        try:
-            # Initialize new Excel writer
-            self._obj_writer: pd.ExcelWriter = self._get_writer(
-                self.config['REPORT']['export_to'])
-            # Check for queries
-            if len(self.metadata.index) > 0:
-                export_locations = _process_queries(multithread,
-                                                    export_locations)
-                # Rearrange sheets to match query order if needed
-                try:
-                    if len(self._obj_writer.book._sheets) > 1:
-                        sheet_order: Dict[str, object] = dict(
-                            (ws.title, ws) for ws in
-                            self._obj_writer.book._sheets)
-                        self._obj_writer.book._sheets = [sheet_order.get(
-                            str(i)) for i in self.query_list]
-                        self._obj_writer.save()
-                        self._obj_writer.close()
-                except (IndexError, AttributeError):
-                    pass
-                # Inform user of export directories used
-                self.log("Directory List:")
-                for location in set(export_locations):
-                    self.log("'" + location + "'")
-                self._delete_data_backup()
-
-                return export_locations
-            else:
-                raise EmptyReport
-        except Exception:
-            self.log("See log for debug details", 'CRITICAL')
-            self.backup_data()
-            self.log("Backup successful")
-            input("PRESS ENTER KEY TO QUIT")
-            self.log("QUITTING")
+# -*- coding: utf-8 -*-
+"""
+Simplified report object with less flexibility, allowing for quick development.
+
+Example
+-------
+from reportio import SimpleReport
+
+
+# Initialize report object
+report = SimpleReport("Yearly Sales")
+
+# Add queries to report object
+report.add_query("Category", "SELECT * FROM CATEGORY", 'sqlite')
+report.add_query("Subcategory", "SELECT * FROM SUB_CATEGORY", 'sqlite')
+report.add_query("Segment", "SELECT * FROM SEGMENT", 'sqlite')
+
+# Process and export
+report.run()
+"""
+
+
+# %% Imports
+# %%% Py3 Standard
+import os
+from typing import List, Dict
+
+# %%% 3rd Party
+import pandas as pd
+from pandas.io.sql import DatabaseError
+import dask
+# Pending tqdm.dask module release
+# from tqdm.tqdm.dask import TqdmCallback as ProgressBar
+
+# %%% User-Defined
+from reportio.templates import ReportTemplate
+from reportio.errors import EmptyReport
+from reportio.future import ProgressBar
+
+
+# %% Variables
+__all__ = ['SimpleReport']
+
+
+# %% Classes
+class SimpleReport(ReportTemplate):
+    """A robust, minimal report object for straight-foreward reports."""
+
+    # %%% Functions
+    # %%%% Private
+    def __init__(self,
+                 report_name: str,
+                 log_location: str = '',
+                 config_location: str = '',
+                 metadata: pd.DataFrame = pd.DataFrame(
+                     columns=['query_name',
+                              'sql',
+                              'db_type',
+                              'connection_object',
+                              'db_location'])) -> None:
+
+        # %%%%% Functions
+        def _define_optional_functions(metadata: pd.DataFrame = metadata
+                                       ) -> None:
+            """
+            Adapt ReportTemplate object for SimpleReport metadata.
+
+            Parameters
+            ----------
+            metadata : DataFrame, supplied by script
+                Contains queries to be run during report.
+            """
+            # Base variables
+            self.metadata_file_name: str = "Metadata.xlsx"
+            self.metadata: pd.DataFrame = metadata
+            self.query_list: List[str] = list(self.metadata['query_name'])
+
+            # Class specific functions
+            def _backup_metadata() -> None:
+                """Adapt backup_data method to account for metadata file."""
+                file_location: str = os.path.join(
+                    self.backup_folder_location,
+                    "__" + self.metadata_file_name)
+                self.log("Backing up metadata to '{0}'".format(file_location),
+                         'DEBUG')
+                self.metadata.to_excel(file_location, index=False)
+            self._backup_metadata: callable = _backup_metadata
+
+            def _delete_excel_files(file_location: str) -> None:
+                """
+                Adapt delete_data_backup method to account for metadata file.
+
+                Parameters
+                ----------
+                file_location : str
+                    Location of excel files to be deleted.
+                """
+                if file_location.split('.')[-1] == 'xlsx':
+                    self.log("Removing '{0}'".format(file_location))
+                    os.remove(file_location)
+            self._delete_excel_files: callable = _delete_excel_files
+
+            def _restore_metadata() -> None:
+                """Adapt attempt_resume method to account for metadata file."""
+                file_location: str = os.path.join(self.backup_folder_location,
+                                                  self.metadata_file_name)
+                if os.path.isfile(file_location):
+                    self.log("Restoring metadata from '{0}'".format(
+                        file_location))
+                    self.metadata = pd.read_excel(file_location)
+                    self.query_list = list(self.metadata['query_name'])
+                    # Replace NaN with None
+                    self.metadata = self.metadata.where(
+                        pd.notnull(self.metadata), None)
+                    # Ensure names are strings
+                    self.metadata = self.metadata.astype(
+                        {'query_name': 'str'})
+                else:
+                    self.log("Metadata not found! Restarting report.", 'ERROR')
+                    self._delete_data_backup()
+            self._restore_metadata: callable = _restore_metadata
+        # %%%%% Script
+        _define_optional_functions()
+        if log_location == '' and config_location == '':
+            super().__init__(
+                report_name, optional_function=_define_optional_functions)
+        elif config_location == '':
+            super().__init__(report_name,
+                             log_location,
+                             optional_function=_define_optional_functions)
+        elif log_location == '':
+            super().__init__(report_name,
+                             config_location=config_location,
+                             optional_function=_define_optional_functions)
+        else:
+            super().__init__(report_name,
+                             log_location,
+                             config_location,
+                             _define_optional_functions)
+
+    def _delete_data_backup(self) -> None:
+        """Delete all gz, txt, and xlsx files in backup directory."""
+        super().delete_data_backup(self._delete_excel_files)
+
+    def _attempt_resume(self) -> List[object]:
+        """
+        Restore metadata file in addition to other backup files, if present.
+
+        Returns
+        -------
+        file_list : list
+            Files found in backup.
+        """
+        super().attempt_resume(self._restore_metadata,
+                               self._delete_excel_files)
+
+    def _get_writer(self, report_location: str) -> pd.ExcelWriter:
+        """
+        Create ExcelWriter object to allow multiple tabs to be written.
+
+        Deletes old report and creates new file at report_location.
+
+        Parameters
+        ----------
+        report_location : directory
+            Location of result report.
+
+        Returns
+        -------
+        ExcelWriter : object
+            From pandas module utilizing openpyxl as engine.
+        """
+        for i in [i for i in os.listdir(os.path.dirname(report_location))
+                  if '.' in i]:
+            if i.split('.')[0] == os.path.basename(
+                    report_location).split('.')[0]:
+                os.remove(report_location)
+                break
+        return super().get_writer(report_location)
+
+    # %%%% Public
+    def backup_data(self) -> None:
+        """
+        Save temporary files and metadata to backup folder.
+
+        Files are utilized if script is run again the same day as the backup.
+        """
+        super().backup_data(self._backup_metadata)
+
+    def export_data(self,
+                    file: object,
+                    report_location: str = '',
+                    sheet: str = '',
+                    export_locations: List[str] = [],
+                    excel_writer: pd.ExcelWriter = None) -> List[str]:
+        """
+        Export report data to report file.
+
+        Change file type to CSV as needed.
+
+        Parameters
+        ----------
+        file : object
+            Must be parquet file. Contains report data for export.
+        report_location : str, optional
+            Name of result file. File extension will be overwritten. Default is
+            from config file.
+        sheet : str, optional
+            Name of excel sheet. Will append to file name if data is too large
+            for Excel.
+        export_locations : list, optional
+            All directories already used for export
+        excel_writer : pandas.ExcelWriter, optional
+            From pandas module. Used to append additional tabs to existing
+            document.
+
+        Returns
+        -------
+        export_locations: list
+            Final directory used for export appended to export_locations key
+            word arg.
+        """
+        if report_location == '':
+            report_location = self.config['REPORT']['export_to']
+        export_locations.append(
+            super().export_data(file, report_location, sheet, excel_writer))
+        return export_locations
+
+    def add_query(self,
+                  query_name: str,
+                  sql: str,
+                  db_type: str = '',
+                  connection: object = None,
+                  db_location: str = '') -> None:
+        """
+        Add query to list to be run upon execution.
+
+        Alternative method to setting metadata upon initializing. Reset
+        .query_list after addition.
+
+        Parameters
+        ----------
+        query_name : str
+            Name for dataset. Cannot use '__', for file path.
+        sql : str
+            SQL statement as a string. Should be formatted for desired database
+        db_type : str, optional
+            Either db_type or connection must be provided to connect to
+            database.
+        connection : object, optional
+            If not provided, report will attempt to connect using string in
+            config vile. Either db_type or connection must be provided
+            to connect to database.
+        db_location : str, optional
+             Database location. Must only be provided if db_type is 'sqlite'.
+        """
+        if query_name not in self.query_list:
+            self.log("""Adding row to metadata with:
+                         query_name: {0}
+                         sql: {1}
+                         db_type: {2}
+                         connection: {3}
+                         db_location: {4}""".format(query_name,
+                                                    sql,
+                                                    db_type,
+                                                    connection,
+                                                    db_location),
+                     'DEBUG')
+            self.metadata = self.metadata.append(pd.DataFrame(
+                [[query_name, sql, db_type, connection, db_location]],
+                columns=['query_name',
+                         'sql',
+                         'db_type',
+                         'connection',
+                         'db_location']),
+                ignore_index=True)
+            self.query_list = list(self.metadata['query_name'])
+        else:
+            self.log(
+                "Query with name '{0}' already exists. Query not added".format(
+                    query_name), 'WARNING')
+
+    def remove_query(self, query_name: str) -> None:
+        """
+        Remove query from list to be run upon execution.
+
+        See '.queries' for a list of all query names. Reset .query_list after
+        removal.
+
+        Parameters
+        ----------
+        query_name : str
+            Name of query.
+        """
+        self.log("Removing query '{0}' from list".format(query_name))
+        self.metadata = self.metadata.drop(
+            self.metadata.loc[self.metadata['query_name'] == query_name].index)
+        self.query_list = list(self.metadata['query_name'])
+
+    def rename(self, report_name: str) -> None:
+        """
+        Rename report, changing file output.
+
+        Parameters
+        ----------
+        query_name: str
+            Name of report
+        """
+        self.log("Renaming report to '{0}'".format(report_name))
+        self.report_name = report_name
+        self.config['REPORT']['report_name'] = report_name
+        with open(self.config, 'w') as file:
+            self.config.write(file)
+
+    def reset(self) -> None:
+        """Clear metadata, delete backup data, and re-initialize."""
+        self.log("Reseting report")
+        self._delete_data_backup()
+        self.__init__(
+            self.report_name, self.log_location, self.config_location)
+
+    def run(self, multithread: bool = True, export_locations: List[str] = []
+            ) -> List[str]:
+        """
+        Run all queries and export to individual tabs named for each dataset.
+
+        On CRITICAL error, backup data and attempt to resume report on next
+        execution.
+
+        Parameters
+        ----------
+        multithread : bool, default True
+            Utilizes multithreading if True. Single thread is useful for
+            debuging.
+
+        Returns
+        -------
+        export_locations : list
+            All unique directories where report was exported.
+        """
+        # %%%%% Functions
+        def _process_queries(multithread=True,
+                             export_locations: List[str] = []) -> List[str]:
+            """
+            For internal use. Multithread section of run method.
+
+            Parameters
+            ----------
+            export_locations : list, optional
+                Runs all queries in report. Utilizes single thread.
+
+            Returns
+            -------
+            export_locations : list
+                All unique directories where report was exported.
+            """
+            # Loop metadata dataframe
+            for _, row in self.metadata.iterrows():
+                # Schedule data retrieval
+                data = dask.delayed(self.get_data)(
+                    str(row['query_name']),
+                    str(row['sql']),
+                    str(row['db_type']),
+                    row['connection_object'],
+                    str(row['db_location']))[0]
+                export_locations = dask.delayed(self.export_data)(
+                    data, self.config['REPORT']['export_to'],
+                    str(row['query_name']),
+                    export_locations,
+                    self._obj_writer)
+            with ProgressBar():
+                if multithread:
+                    try:
+                        self.log("Running with multithreading")
+                        export_locations = list(set(
+                            export_locations.compute()))
+                    except DatabaseError:
+                        self.log("Failed to multithread, reverting to single")
+                        export_locations = list(set(
+                            export_locations.compute(
+                                scheduler='single-threaded')))
+
+                else:
+                    self.log("Running on single thread")
+                    export_locations = list(set(
+                        export_locations.compute(scheduler='single-threaded')))
+
+            return export_locations
+
+        # %%%%% Script
+        try:
+            # Initialize new Excel writer
+            self._obj_writer: pd.ExcelWriter = self._get_writer(
+                self.config['REPORT']['export_to'])
+            # Check for queries
+            if len(self.metadata.index) > 0:
+                export_locations = _process_queries(multithread,
+                                                    export_locations)
+                # Rearrange sheets to match query order if needed
+                try:
+                    if len(self._obj_writer.book._sheets) > 1:
+                        sheet_order: Dict[str, object] = dict(
+                            (ws.title, ws) for ws in
+                            self._obj_writer.book._sheets)
+                        self._obj_writer.book._sheets = [sheet_order.get(
+                            str(i)) for i in self.query_list]
+                        self._obj_writer.save()
+                        self._obj_writer.close()
+                except (IndexError, AttributeError):
+                    pass
+                # Inform user of export directories used
+                self.log("Directory List:")
+                for location in set(export_locations):
+                    self.log("'" + location + "'")
+                self._delete_data_backup()
+
+                return export_locations
+            else:
+                raise EmptyReport
+        except Exception:
+            self.log("See log for debug details", 'CRITICAL')
+            self.backup_data()
+            self.log("Backup successful")
+            input("PRESS ENTER KEY TO QUIT")
+            self.log("QUITTING")
+
+
+class SimpleReport_2(ReportTemplate):
+    """A robust, minimal report object for straight-foreward reports."""
+
+    # %%% Functions
+    # %%%% Private
+    def __init__(self,
+                 report_name: str,
+                 log_location: str = '',
+                 config_location: str = '',
+                 metadata: pd.DataFrame = pd.DataFrame(
+                     columns=['query_name',
+                              'sql',
+                              'db_type',
+                              'connection_object',
+                              'db_location'])) -> None:
+
+        # %%%%% Functions
+        def _define_optional_functions(metadata: pd.DataFrame = metadata
+                                       ) -> None:
+            """
+            Adapt ReportTemplate object for SimpleReport metadata.
+
+            Parameters
+            ----------
+            metadata : DataFrame, supplied by script
+                Contains queries to be run during report.
+            """
+            # Base variables
+            self.metadata_file_name: str = "Metadata.xlsx"
+            self.metadata: pd.DataFrame = metadata
+            self.query_list: List[str] = list(self.metadata['query_name'])
+
+            # Class specific functions
+            def _backup_metadata() -> None:
+                """Adapt backup_data method to account for metadata file."""
+                file_location: str = os.path.join(
+                    self.backup_folder_location,
+                    "__" + self.metadata_file_name)
+                self.log("Backing up metadata to '{0}'".format(file_location),
+                         'DEBUG')
+                self.metadata.to_excel(file_location, index=False)
+            self._backup_metadata: callable = _backup_metadata
+
+            def _delete_excel_files(file_location: str) -> None:
+                """
+                Adapt delete_data_backup method to account for metadata file.
+
+                Parameters
+                ----------
+                file_location : str
+                    Location of excel files to be deleted.
+                """
+                if file_location.split('.')[-1] == 'xlsx':
+                    self.log("Removing '{0}'".format(file_location))
+                    os.remove(file_location)
+            self._delete_excel_files: callable = _delete_excel_files
+
+            def _restore_metadata() -> None:
+                """Adapt attempt_resume method to account for metadata file."""
+                file_location: str = os.path.join(self.backup_folder_location,
+                                                  self.metadata_file_name)
+                if os.path.isfile(file_location):
+                    self.log("Restoring metadata from '{0}'".format(
+                        file_location))
+                    self.metadata = pd.read_excel(file_location)
+                    self.query_list = list(self.metadata['query_name'])
+                    # Replace NaN with None
+                    self.metadata = self.metadata.where(
+                        pd.notnull(self.metadata), None)
+                    # Ensure names are strings
+                    self.metadata = self.metadata.astype(
+                        {'query_name': 'str'})
+                else:
+                    self.log("Metadata not found! Restarting report.", 'ERROR')
+                    self._delete_data_backup()
+            self._restore_metadata: callable = _restore_metadata
+        # %%%%% Script
+        _define_optional_functions()
+        if log_location == '' and config_location == '':
+            super().__init__(
+                report_name, optional_function=_define_optional_functions)
+        elif config_location == '':
+            super().__init__(report_name,
+                             log_location,
+                             optional_function=_define_optional_functions)
+        elif log_location == '':
+            super().__init__(report_name,
+                             config_location=config_location,
+                             optional_function=_define_optional_functions)
+        else:
+            super().__init__(report_name,
+                             log_location,
+                             config_location,
+                             _define_optional_functions)
+
+    def _delete_data_backup(self) -> None:
+        """Delete all gz, txt, and xlsx files in backup directory."""
+        super().delete_data_backup(self._delete_excel_files)
+
+    def _attempt_resume(self) -> List[object]:
+        """
+        Restore metadata file in addition to other backup files, if present.
+
+        Returns
+        -------
+        file_list : list
+            Files found in backup.
+        """
+        super().attempt_resume(self._restore_metadata,
+                               self._delete_excel_files)
+
+    def _get_writer(self, report_location: str) -> pd.ExcelWriter:
+        """
+        Create ExcelWriter object to allow multiple tabs to be written.
+
+        Deletes old report and creates new file at report_location.
+
+        Parameters
+        ----------
+        report_location : directory
+            Location of result report.
+
+        Returns
+        -------
+        ExcelWriter : object
+            From pandas module utilizing openpyxl as engine.
+        """
+        for i in [i for i in os.listdir(os.path.dirname(report_location))
+                  if '.' in i]:
+            if i.split('.')[0] == os.path.basename(
+                    report_location).split('.')[0]:
+                os.remove(report_location)
+                break
+        return super().get_writer(report_location)
+
+    # %%%% Public
+    def backup_data(self) -> None:
+        """
+        Save temporary files and metadata to backup folder.
+
+        Files are utilized if script is run again the same day as the backup.
+        """
+        super().backup_data(self._backup_metadata)
+
+    def export_data(self,
+                    file: object,
+                    report_location: str = '',
+                    sheet: str = '',
+                    export_locations: List[str] = [],
+                    excel_writer: pd.ExcelWriter = None) -> List[str]:
+        """
+        Export report data to report file.
+
+        Change file type to CSV as needed.
+
+        Parameters
+        ----------
+        file : object
+            Must be parquet file. Contains report data for export.
+        report_location : str, optional
+            Name of result file. File extension will be overwritten. Default is
+            from config file.
+        sheet : str, optional
+            Name of excel sheet. Will append to file name if data is too large
+            for Excel.
+        export_locations : list, optional
+            All directories already used for export
+        excel_writer : pandas.ExcelWriter, optional
+            From pandas module. Used to append additional tabs to existing
+            document.
+
+        Returns
+        -------
+        export_locations: list
+            Final directory used for export appended to export_locations key
+            word arg.
+        """
+        if report_location == '':
+            report_location = self.config['REPORT']['export_to']
+        export_locations.append(
+            super().export_data(file, report_location, sheet, excel_writer))
+        return export_locations
+
+    def add_query(self,
+                  query_name: str,
+                  sql: str,
+                  db_type: str = '',
+                  connection: object = None,
+                  db_location: str = '') -> None:
+        """
+        Add query to list to be run upon execution.
+
+        Alternative method to setting metadata upon initializing. Reset
+        .query_list after addition.
+
+        Parameters
+        ----------
+        query_name : str
+            Name for dataset. Cannot use '__', for file path.
+        sql : str
+            SQL statement as a string. Should be formatted for desired database
+        db_type : str, optional
+            Either db_type or connection must be provided to connect to
+            database.
+        connection : object, optional
+            If not provided, report will attempt to connect using string in
+            config vile. Either db_type or connection must be provided
+            to connect to database.
+        db_location : str, optional
+             Database location. Must only be provided if db_type is 'sqlite'.
+        """
+        if query_name not in self.query_list:
+            self.log("""Adding row to metadata with:
+                         query_name: {0}
+                         sql: {1}
+                         db_type: {2}
+                         connection: {3}
+                         db_location: {4}""".format(query_name,
+                                                    sql,
+                                                    db_type,
+                                                    connection,
+                                                    db_location),
+                     'DEBUG')
+            self.metadata = self.metadata.append(pd.DataFrame(
+                [[query_name, sql, db_type, connection, db_location]],
+                columns=['query_name',
+                         'sql',
+                         'db_type',
+                         'connection',
+                         'db_location']),
+                ignore_index=True)
+            self.query_list = list(self.metadata['query_name'])
+        else:
+            self.log(
+                "Query with name '{0}' already exists. Query not added".format(
+                    query_name), 'WARNING')
+
+    def remove_query(self, query_name: str) -> None:
+        """
+        Remove query from list to be run upon execution.
+
+        See '.queries' for a list of all query names. Reset .query_list after
+        removal.
+
+        Parameters
+        ----------
+        query_name : str
+            Name of query.
+        """
+        self.log("Removing query '{0}' from list".format(query_name))
+        self.metadata = self.metadata.drop(
+            self.metadata.loc[self.metadata['query_name'] == query_name].index)
+        self.query_list = list(self.metadata['query_name'])
+
+    def rename(self, report_name: str) -> None:
+        """
+        Rename report, changing file output.
+
+        Parameters
+        ----------
+        query_name: str
+            Name of report
+        """
+        self.log("Renaming report to '{0}'".format(report_name))
+        self.report_name = report_name
+        self.config['REPORT']['report_name'] = report_name
+        with open(self.config, 'w') as file:
+            self.config.write(file)
+
+    def reset(self) -> None:
+        """Clear metadata, delete backup data, and re-initialize."""
+        self.log("Reseting report")
+        self._delete_data_backup()
+        self.__init__(
+            self.report_name, self.log_location, self.config_location)
+
+    def run(self, multithread: bool = True, export_locations: List[str] = []
+            ) -> List[str]:
+        """
+        Run all queries and export to individual tabs named for each dataset.
+
+        On CRITICAL error, backup data and attempt to resume report on next
+        execution.
+
+        Parameters
+        ----------
+        multithread : bool, default True
+            Utilizes multithreading if True. Single thread is useful for
+            debuging.
+
+        Returns
+        -------
+        export_locations : list
+            All unique directories where report was exported.
+        """
+        # %%%%% Functions
+        def _process_queries(multithread=True,
+                             export_locations: List[str] = []) -> List[str]:
+            """
+            For internal use. Multithread section of run method.
+
+            Parameters
+            ----------
+            export_locations : list, optional
+                Runs all queries in report. Utilizes single thread.
+
+            Returns
+            -------
+            export_locations : list
+                All unique directories where report was exported.
+            """
+            # Loop metadata dataframe
+            for _, row in self.metadata.iterrows():
+                # Schedule data retrieval
+                data = dask.delayed(self.get_data)(
+                    str(row['query_name']),
+                    str(row['sql']),
+                    str(row['db_type']),
+                    row['connection_object'],
+                    str(row['db_location'])).DataFrame
+                export_locations = dask.delayed(self.export_data)(
+                    data, self.config['REPORT']['export_to'],
+                    str(row['query_name']),
+                    export_locations,
+                    self._obj_writer)
+            with ProgressBar():
+                if multithread:
+                    try:
+                        self.log("Running with multithreading")
+                        export_locations = list(set(
+                            export_locations.compute()))
+                    except DatabaseError:
+                        self.log("Failed to multithread, reverting to single")
+                        export_locations = list(set(
+                            export_locations.compute(
+                                scheduler='single-threaded')))
+
+                else:
+                    self.log("Running on single thread")
+                    export_locations = list(set(
+                        export_locations.compute(scheduler='single-threaded')))
+
+            return export_locations
+
+        # %%%%% Script
+        try:
+            # Initialize new Excel writer
+            self._obj_writer: pd.ExcelWriter = self._get_writer(
+                self.config['REPORT']['export_to'])
+            # Check for queries
+            if len(self.metadata.index) > 0:
+                export_locations = _process_queries(multithread,
+                                                    export_locations)
+                # Rearrange sheets to match query order if needed
+                try:
+                    if len(self._obj_writer.book._sheets) > 1:
+                        sheet_order: Dict[str, object] = dict(
+                            (ws.title, ws) for ws in
+                            self._obj_writer.book._sheets)
+                        self._obj_writer.book._sheets = [sheet_order.get(
+                            str(i)) for i in self.query_list]
+                        self._obj_writer.save()
+                        self._obj_writer.close()
+                except (IndexError, AttributeError):
+                    pass
+                # Inform user of export directories used
+                self.log("Directory List:")
+                for location in set(export_locations):
+                    self.log("'" + location + "'")
+                self._delete_data_backup()
+
+                return export_locations
+            else:
+                raise EmptyReport
+        except Exception:
+            self.log("See log for debug details", 'CRITICAL')
+            self.backup_data()
+            self.log("Backup successful")
+            input("PRESS ENTER KEY TO QUIT")
+            self.log("QUITTING")