[DEFAULT]
<<<<<<< HEAD
self_dir =
self_folder =

[PATHS]
self_dir =
self_folder =
=======
self_dir = reserved for use at runtime
self_folder = reserved for use at runtime

[PATHS]
self_dir = reserved for use at runtime
self_folder = reserved for use at runtime
>>>>>>> 387db50d

[DB]
sqlite = ${DEFAULT:self_folder}\sample.db

[REPORT]
temp_files_folder = ${PATHS:self_dir}\_temp_files
backup_folder = ${PATHS:self_dir}\_backup
report_name = reserved for use at runtime
export_to = ${PATHS:self_folder}\${report_name}.xlsx
import_from = reserved for use at runtime, not implemented

[sqlite]
db_location = ${DEFAULT:self_folder}\sample.db

[odbc]
<<<<<<< HEAD
connection_string =

[jdbc]
class_name =
url =
user =
password =
jars =
=======
connection_string = reserved for user input

[jdbc]
class_name = reserved for user input
url = reserved for user input
user = reserved for user input
password = reserved for user input
jars = reserved for user input
>>>>>>> 387db50d
<|MERGE_RESOLUTION|>--- conflicted
+++ resolved
@@ -1,19 +1,10 @@
 [DEFAULT]
-<<<<<<< HEAD
-self_dir =
-self_folder =
-
-[PATHS]
-self_dir =
-self_folder =
-=======
 self_dir = reserved for use at runtime
 self_folder = reserved for use at runtime
 
 [PATHS]
 self_dir = reserved for use at runtime
 self_folder = reserved for use at runtime
->>>>>>> 387db50d
 
 [DB]
 sqlite = ${DEFAULT:self_folder}\sample.db
@@ -29,7 +20,6 @@
 db_location = ${DEFAULT:self_folder}\sample.db
 
 [odbc]
-<<<<<<< HEAD
 connection_string =
 
 [jdbc]
@@ -37,14 +27,4 @@
 url =
 user =
 password =
-jars =
-=======
-connection_string = reserved for user input
-
-[jdbc]
-class_name = reserved for user input
-url = reserved for user input
-user = reserved for user input
-password = reserved for user input
-jars = reserved for user input
->>>>>>> 387db50d
+jars =