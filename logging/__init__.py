# -*- coding: utf-8 -*-
# TODO: consider refactoring - loggers should never be instantiated directly
"""Contains all objects from logging standard module with minor tweaks."""


# %% Imports
# %%% Py3 Standard
import os
from logging import *  # full compatibility
from logging import (DEBUG,
                     INFO,
                     Formatter,
                     FileHandler,
                     StreamHandler,
                     getLogger)  # explicit internal use
import threading

<<<<<<< HEAD
=======
# %%% User-Defined
>>>>>>> 2cb4cc41
from reportio.errors import LogError


# %% Variables
_Logger = getLogger(__name__)


# %% Functions
# %%% Private
def _log(strMsg, strLevel='INFO') -> None:
    """
    Log feedback to log file and to console as needed.

    Parameters
    ----------
    strMsg : string
        Message to be logged.
    strLevel: {'DEBUG', 'INFO', 'WARNING', 'ERROR', 'CRITICAL'},
        default 'INFO'
        'DEBUG' : Only prints to log file.
        'INFO' : Prints to log file and console.
        'WARNING :' Prints to log file and console. May cause ERROR or
            CRITICAL issue.
        'ERROR :' Prints to log file and console. Script attempts to
            handle.
        'CRITICAL' : Prints to log file and console. Prints system error.
        Script/config edits are needed to fix.
    """
    # Prevents spam by redirecting log level to debug when multithreading
    if get_thread_scope():
        strLevel = "DEBUG"
    if strLevel == 'DEBUG':
        _Logger.debug(strMsg)
    elif strLevel == 'INFO':
        _Logger.info(strMsg)
    elif strLevel == 'WARNING':
        _Logger.warning(strMsg)
    elif strLevel == 'ERROR':
        _Logger.error(strMsg)
    elif strLevel == 'CRITICAL':
        _Logger.critical(strMsg, exc_info=True)


# %%% Public
def config(
        __Logger: Logger,
        file_name: str,
        file_mode: str = 'a',
        format: str = '%(asctime)s %(threadName)s %(levelname)s: %(message)s'
        ) -> str:
    """
    Create initial logger configuration.

    Running multiple times may initialize multiple loggers.

    Parameters
    ----------
    __Logger : logging.Logger
        Base Logger class object.
    file_name : str
        Name of file where log will print.
    file_mode : str, optional
        {'w': write, 'a': append}. The default is 'a'.
    format : str, optional
        Details that will print with every log message. The default is
        '%(asctime)s %(threadName)s %(levelname)s: %(message)s'.

    Returns
    -------
    new_log : str
        Indicator of whether a new log was created or not.
    """
    new_log: str = "existing"
    try:
        __Logger.setLevel(DEBUG)
        # Create file for file handler if needed
        if file_mode == 'w':
            os.remove(file_name)
        if not os.path.isfile(file_name):
            open(file_name, 'w').close()
            new_log = "new"
        # Add file handler
        _Formatter: Formatter = Formatter(format)
        _FileHandler: FileHandler = FileHandler(filename=file_name)
        _FileHandler.setLevel(DEBUG)
        _FileHandler.setFormatter(_Formatter)
        __Logger.addHandler(_FileHandler)
        # Add stream handler to print everything but debug messages to console
        thread_format: str = '%(threadName)s'
        if thread_format in format:
            format.replace(thread_format, '')
        _Formatter = Formatter(format.replace('%(threadName)s', ''))
        _StreamHandler = StreamHandler()
        _StreamHandler.setLevel(INFO)
        _StreamHandler.setFormatter(_Formatter)
        __Logger.addHandler(_StreamHandler)
        # Set global logger object
        global _Logger
        _Logger = __Logger
    except Exception:
        raise LogError
    return new_log


def get_thread_scope() -> None:
    """
    Check if program is utilizing multithreading.

    Returns
    -------
    boolean
        True if utilizing multi-threading, false if using single thread.
    """
    return threading.current_thread() is not threading.main_thread()


# %% Script
log = _log
<|MERGE_RESOLUTION|>--- conflicted
+++ resolved
@@ -1,139 +1,136 @@
-# -*- coding: utf-8 -*-
-# TODO: consider refactoring - loggers should never be instantiated directly
-"""Contains all objects from logging standard module with minor tweaks."""
-
-
-# %% Imports
-# %%% Py3 Standard
-import os
-from logging import *  # full compatibility
-from logging import (DEBUG,
-                     INFO,
-                     Formatter,
-                     FileHandler,
-                     StreamHandler,
-                     getLogger)  # explicit internal use
-import threading
-
-<<<<<<< HEAD
-=======
-# %%% User-Defined
->>>>>>> 2cb4cc41
-from reportio.errors import LogError
-
-
-# %% Variables
-_Logger = getLogger(__name__)
-
-
-# %% Functions
-# %%% Private
-def _log(strMsg, strLevel='INFO') -> None:
-    """
-    Log feedback to log file and to console as needed.
-
-    Parameters
-    ----------
-    strMsg : string
-        Message to be logged.
-    strLevel: {'DEBUG', 'INFO', 'WARNING', 'ERROR', 'CRITICAL'},
-        default 'INFO'
-        'DEBUG' : Only prints to log file.
-        'INFO' : Prints to log file and console.
-        'WARNING :' Prints to log file and console. May cause ERROR or
-            CRITICAL issue.
-        'ERROR :' Prints to log file and console. Script attempts to
-            handle.
-        'CRITICAL' : Prints to log file and console. Prints system error.
-        Script/config edits are needed to fix.
-    """
-    # Prevents spam by redirecting log level to debug when multithreading
-    if get_thread_scope():
-        strLevel = "DEBUG"
-    if strLevel == 'DEBUG':
-        _Logger.debug(strMsg)
-    elif strLevel == 'INFO':
-        _Logger.info(strMsg)
-    elif strLevel == 'WARNING':
-        _Logger.warning(strMsg)
-    elif strLevel == 'ERROR':
-        _Logger.error(strMsg)
-    elif strLevel == 'CRITICAL':
-        _Logger.critical(strMsg, exc_info=True)
-
-
-# %%% Public
-def config(
-        __Logger: Logger,
-        file_name: str,
-        file_mode: str = 'a',
-        format: str = '%(asctime)s %(threadName)s %(levelname)s: %(message)s'
-        ) -> str:
-    """
-    Create initial logger configuration.
-
-    Running multiple times may initialize multiple loggers.
-
-    Parameters
-    ----------
-    __Logger : logging.Logger
-        Base Logger class object.
-    file_name : str
-        Name of file where log will print.
-    file_mode : str, optional
-        {'w': write, 'a': append}. The default is 'a'.
-    format : str, optional
-        Details that will print with every log message. The default is
-        '%(asctime)s %(threadName)s %(levelname)s: %(message)s'.
-
-    Returns
-    -------
-    new_log : str
-        Indicator of whether a new log was created or not.
-    """
-    new_log: str = "existing"
-    try:
-        __Logger.setLevel(DEBUG)
-        # Create file for file handler if needed
-        if file_mode == 'w':
-            os.remove(file_name)
-        if not os.path.isfile(file_name):
-            open(file_name, 'w').close()
-            new_log = "new"
-        # Add file handler
-        _Formatter: Formatter = Formatter(format)
-        _FileHandler: FileHandler = FileHandler(filename=file_name)
-        _FileHandler.setLevel(DEBUG)
-        _FileHandler.setFormatter(_Formatter)
-        __Logger.addHandler(_FileHandler)
-        # Add stream handler to print everything but debug messages to console
-        thread_format: str = '%(threadName)s'
-        if thread_format in format:
-            format.replace(thread_format, '')
-        _Formatter = Formatter(format.replace('%(threadName)s', ''))
-        _StreamHandler = StreamHandler()
-        _StreamHandler.setLevel(INFO)
-        _StreamHandler.setFormatter(_Formatter)
-        __Logger.addHandler(_StreamHandler)
-        # Set global logger object
-        global _Logger
-        _Logger = __Logger
-    except Exception:
-        raise LogError
-    return new_log
-
-
-def get_thread_scope() -> None:
-    """
-    Check if program is utilizing multithreading.
-
-    Returns
-    -------
-    boolean
-        True if utilizing multi-threading, false if using single thread.
-    """
-    return threading.current_thread() is not threading.main_thread()
-
-
-# %% Script
-log = _log
+# -*- coding: utf-8 -*-
+# TODO: consider refactoring - loggers should never be instantiated directly
+"""Contains all objects from logging standard module with minor tweaks."""
+
+
+# %% Imports
+# %%% Py3 Standard
+import os
+from logging import *  # full compatibility
+from logging import (DEBUG,
+                     INFO,
+                     Formatter,
+                     FileHandler,
+                     StreamHandler,
+                     getLogger)  # explicit internal use
+import threading
+
+# %%% User-Defined
+from reportio.errors import LogError
+
+
+# %% Variables
+_Logger = getLogger(__name__)
+
+
+# %% Functions
+# %%% Private
+def _log(strMsg, strLevel='INFO') -> None:
+    """
+    Log feedback to log file and to console as needed.
+
+    Parameters
+    ----------
+    strMsg : string
+        Message to be logged.
+    strLevel: {'DEBUG', 'INFO', 'WARNING', 'ERROR', 'CRITICAL'},
+        default 'INFO'
+        'DEBUG' : Only prints to log file.
+        'INFO' : Prints to log file and console.
+        'WARNING :' Prints to log file and console. May cause ERROR or
+            CRITICAL issue.
+        'ERROR :' Prints to log file and console. Script attempts to
+            handle.
+        'CRITICAL' : Prints to log file and console. Prints system error.
+        Script/config edits are needed to fix.
+    """
+    # Prevents spam by redirecting log level to debug when multithreading
+    if get_thread_scope():
+        strLevel = "DEBUG"
+    if strLevel == 'DEBUG':
+        _Logger.debug(strMsg)
+    elif strLevel == 'INFO':
+        _Logger.info(strMsg)
+    elif strLevel == 'WARNING':
+        _Logger.warning(strMsg)
+    elif strLevel == 'ERROR':
+        _Logger.error(strMsg)
+    elif strLevel == 'CRITICAL':
+        _Logger.critical(strMsg, exc_info=True)
+
+
+# %%% Public
+def config(
+        __Logger: Logger,
+        file_name: str,
+        file_mode: str = 'a',
+        format: str = '%(asctime)s %(threadName)s %(levelname)s: %(message)s'
+        ) -> str:
+    """
+    Create initial logger configuration.
+
+    Running multiple times may initialize multiple loggers.
+
+    Parameters
+    ----------
+    __Logger : logging.Logger
+        Base Logger class object.
+    file_name : str
+        Name of file where log will print.
+    file_mode : str, optional
+        {'w': write, 'a': append}. The default is 'a'.
+    format : str, optional
+        Details that will print with every log message. The default is
+        '%(asctime)s %(threadName)s %(levelname)s: %(message)s'.
+
+    Returns
+    -------
+    new_log : str
+        Indicator of whether a new log was created or not.
+    """
+    new_log: str = "existing"
+    try:
+        __Logger.setLevel(DEBUG)
+        # Create file for file handler if needed
+        if file_mode == 'w':
+            os.remove(file_name)
+        if not os.path.isfile(file_name):
+            open(file_name, 'w').close()
+            new_log = "new"
+        # Add file handler
+        _Formatter: Formatter = Formatter(format)
+        _FileHandler: FileHandler = FileHandler(filename=file_name)
+        _FileHandler.setLevel(DEBUG)
+        _FileHandler.setFormatter(_Formatter)
+        __Logger.addHandler(_FileHandler)
+        # Add stream handler to print everything but debug messages to console
+        thread_format: str = '%(threadName)s'
+        if thread_format in format:
+            format.replace(thread_format, '')
+        _Formatter = Formatter(format.replace('%(threadName)s', ''))
+        _StreamHandler = StreamHandler()
+        _StreamHandler.setLevel(INFO)
+        _StreamHandler.setFormatter(_Formatter)
+        __Logger.addHandler(_StreamHandler)
+        # Set global logger object
+        global _Logger
+        _Logger = __Logger
+    except Exception:
+        raise LogError
+    return new_log
+
+
+def get_thread_scope() -> None:
+    """
+    Check if program is utilizing multithreading.
+
+    Returns
+    -------
+    boolean
+        True if utilizing multi-threading, false if using single thread.
+    """
+    return threading.current_thread() is not threading.main_thread()
+
+
+# %% Script
+log = _log