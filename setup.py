# -*- coding: utf-8 -*-


from setuptools import setup, find_packages
import os


with open(os.path.join(os.path.dirname(__file__), 'README.md'),
          'r') as objFile:
    long_desc: str = objFile.read()
short_desc: str = long_desc.split('Short Description')[1].split('\n')[1]


<<<<<<< HEAD
setup(name='reporting',
      version='0.3.0',
=======
setup(name='reportio',
      version='0.3.3dev0',
>>>>>>> ebf047fe
      author='Dan Eschman',
      author_email='deschman007@gmail.com',
      url='https://github.com/deschman/reportio',
      classifiers=[
          'Natural Language :: English',
          'Topic :: Software Development :: Libraries :: Python Modules',
          'Programming Language :: Python :: 3',
          'Operating System :: Microsoft :: Windows',
          'Development Status :: 3 - Alpha',
          'License :: OSI Approved :: GNU General Public License v3 (GPLv3)'],
      python_requires='~=3.7',
      # TODO: find version dependancies for all of these
      # TODO: program 'soft' dependancies
      install_requires=['abc', 'sys', 'os', 'logging', 'configparser',
                        'datetime', 'tempfile', 'gc', 'pysqlite3', 'numba',
                        'pytest-dbfixtures', 'pytest', 'pandas', 'pyarrow',
                        'openpyxl'],
      extras_require={'gzip_alt_processing': 'fastparquet',
                      'odbc': 'pyodbc',
                      'mysql_support': 'mysql-connector-python',
                      'multithread_support_1': 'threading',
                      'multithread_support_2': 'multiprocessing',
                      'multithread_support_3': 'dask',
                      'progress_bar': 'tqdm'},
      description=short_desc,
      long_description=long_desc,
      long_description_content_type='text/markdown',
      packages=find_packages())
<|MERGE_RESOLUTION|>--- conflicted
+++ resolved
@@ -1,48 +1,43 @@
-# -*- coding: utf-8 -*-
-
-
-from setuptools import setup, find_packages
-import os
-
-
-with open(os.path.join(os.path.dirname(__file__), 'README.md'),
-          'r') as objFile:
-    long_desc: str = objFile.read()
-short_desc: str = long_desc.split('Short Description')[1].split('\n')[1]
-
-
-<<<<<<< HEAD
-setup(name='reporting',
-      version='0.3.0',
-=======
-setup(name='reportio',
-      version='0.3.3dev0',
->>>>>>> ebf047fe
-      author='Dan Eschman',
-      author_email='deschman007@gmail.com',
-      url='https://github.com/deschman/reportio',
-      classifiers=[
-          'Natural Language :: English',
-          'Topic :: Software Development :: Libraries :: Python Modules',
-          'Programming Language :: Python :: 3',
-          'Operating System :: Microsoft :: Windows',
-          'Development Status :: 3 - Alpha',
-          'License :: OSI Approved :: GNU General Public License v3 (GPLv3)'],
-      python_requires='~=3.7',
-      # TODO: find version dependancies for all of these
-      # TODO: program 'soft' dependancies
-      install_requires=['abc', 'sys', 'os', 'logging', 'configparser',
-                        'datetime', 'tempfile', 'gc', 'pysqlite3', 'numba',
-                        'pytest-dbfixtures', 'pytest', 'pandas', 'pyarrow',
-                        'openpyxl'],
-      extras_require={'gzip_alt_processing': 'fastparquet',
-                      'odbc': 'pyodbc',
-                      'mysql_support': 'mysql-connector-python',
-                      'multithread_support_1': 'threading',
-                      'multithread_support_2': 'multiprocessing',
-                      'multithread_support_3': 'dask',
-                      'progress_bar': 'tqdm'},
-      description=short_desc,
-      long_description=long_desc,
-      long_description_content_type='text/markdown',
-      packages=find_packages())
+# -*- coding: utf-8 -*-
+
+
+from setuptools import setup, find_packages
+import os
+
+
+with open(os.path.join(os.path.dirname(__file__), 'README.md'),
+          'r') as objFile:
+    long_desc: str = objFile.read()
+short_desc: str = long_desc.split('Short Description')[1].split('\n')[1]
+
+
+setup(name='reportio',
+      version='0.3.3dev0',
+      author='Dan Eschman',
+      author_email='deschman007@gmail.com',
+      url='https://github.com/deschman/reportio',
+      classifiers=[
+          'Natural Language :: English',
+          'Topic :: Software Development :: Libraries :: Python Modules',
+          'Programming Language :: Python :: 3',
+          'Operating System :: Microsoft :: Windows',
+          'Development Status :: 3 - Alpha',
+          'License :: OSI Approved :: GNU General Public License v3 (GPLv3)'],
+      python_requires='~=3.7',
+      # TODO: find version dependancies for all of these
+      # TODO: program 'soft' dependancies
+      install_requires=['abc', 'sys', 'os', 'logging', 'configparser',
+                        'datetime', 'tempfile', 'gc', 'pysqlite3', 'numba',
+                        'pytest-dbfixtures', 'pytest', 'pandas', 'pyarrow',
+                        'openpyxl'],
+      extras_require={'gzip_alt_processing': 'fastparquet',
+                      'odbc': 'pyodbc',
+                      'mysql_support': 'mysql-connector-python',
+                      'multithread_support_1': 'threading',
+                      'multithread_support_2': 'multiprocessing',
+                      'multithread_support_3': 'dask',
+                      'progress_bar': 'tqdm'},
+      description=short_desc,
+      long_description=long_desc,
+      long_description_content_type='text/markdown',
+      packages=find_packages())